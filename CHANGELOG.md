# Change log

All notable changes to this project will be documented in this file.

The format is based on [Keep a Changelog](https://keepachangelog.com/en/1.1.0/),
and this project adheres to [Semantic Versioning](https://semver.org/spec/v2.0.0.html).

For online version see [Github Releases].

<<<<<<< HEAD
## Unpublished

- Removed the concentric shells parameter from the settings. It is now a hardcoded constant that should work well for all triangulations.
- Improved error reporting, so you can now access information about the error via code, instead of just "there was an error".
- Constraints passing through vertices is now acceptable input. If a constraint A->C passes through an input vertex B, then the constraint will be split up to behave identically to the two constraints A -> B and B -> C.
- Fixed an inf loop that could happen in some cases when using `AutoHolesAndBoundary`.
=======
## [3.2.0] – 2024-08-28

### Added

- Support for additional types: `Vector2`, `int2`, and `fp2` (fixed-point in Q31.32 format). Note: `fp2` requires an optional dependency. Refer to the manual for more details.
- (Internal) Introduced `TrianglesComparer` to simplify triangle assertions in tests.
- `Args` is now blittable and can be used in Burst-compiled static methods.
- Enhanced validation logs to include position information.

### Changed

- (Internal) Various simplifications, minor performance improvements, refactoring, and additional code comments.

### Deprecated

- `AsNativeArray()` and `ManagedInput` have been deprecated for safety reasons. Use `AsNativeArray(out Handle handle)` instead. Refer to the manual for more information.

### Fixed

- Corrected the refinement of concentric shells segment splitting factor alpha.
- Fixed safety issues with `AsNativeArray`.
- Fully collinear input is now handled correctly.
>>>>>>> 794838da

## [3.1.0] – 2024-08-01

### Added

- Native support with a low-level API for triangulation via `UnsafeTriangulator<T>`. This allows for customization of steps and calling triangulation directly from jobs.
- Extensions for `UnsafeTriangulator<T>`: `Triangulate`, `PlantHoleSeeds`, and `RefineMesh`.
- Support for managed input.
- Public `ConstrainedHalfedges` in triangulation output.

### Fixed

- Edge-edge intersection for collinear non-intersecting edges (issue [#173]).

## [3.0.0] – 2024-06-30

### Added

- **New** online documentation (including manual and scripting API): <https://andywiecko.github.io/BurstTriangulator/>
- `Verbose` option in triangulation settings.
- `Halfedges` for triangulation output.
- `AutoHolesAndBoundary` option in triangulation settings. This option allows for automatic hole detection, eliminating the need for the user to provide hole positions. Holes are calculated using constraint edges.
- Support for generic coordinates. Users can specify the type of coordinates used in the triangulation with `Triangulator<T2>`. The API for this class is the same as `Triangulator`, except the input/output is of type `T2`. Supported coordinate types: `float2`, `double2` (`int2` will be implemented in the future).

### Changed

- Increased performance for `constrainedHalfedges` generation.
- `Circle` based calculations now use `RadiusSq` instead of `Radius`. This results in increased performance in the refinement step, however, the final results may be slightly different.
- **Breaking change:** Moved most of the inner types (e.g., `Status`, `TriangulatorSettings`, etc.) to the global namespace. They can now be accessed directly using `using andywiecko.BurstTriangulator;`.
- **Breaking change:** The default coordinate type for `Triangulator` is now `double2` instead of `float2`.
- (Internal) Greatly simplified job logic replaced with steps. Overall triangulation logic is now easier to follow and read. Some internal structs were removed or hidden inside steps.

### Removed

- Obsolete settings: `BatchCount`, `MinimumAngle`, `MinimumArea`, `MaximumArea`, and `ConstrainEdges`.

### Fixed

- Run triangulator on the main thread using the `Run()` method.

## [2.5.0] – 2024-04-03

### Changed

- Simplified `PlantingSeedJob` by removing generics and introducing an algorithm based on `constraintEdges`. This resulted in improved performance.
- Changed the triangulator to schedule a single job instead of multiple smaller ones.
- Greatly simplified the preprocessor transformations code. All transformations are now represented by the `AffineTransform2D` struct, and several jobs have been removed.

### Deprecated

- Deprecated the `Triangulator.Settings.ConstrainEdges` property. To enable constrained edges, pass the corresponding array into input.
- Deprecated the `Triangulator.Settings.BatchCount` property. This property is no longer used, setting it has no effect.

### Fixed

- Fixed constructing `pointToHalfedges` during constraint resolution. This resolves GitHub issue [#111].

## [2.4.0] – 2023-12-23

### Added

- Introduce `ConcentricShellParameter` in `TriangulationSettings`, serving as a constant for *concentric shells* segment splitting.
- Add `RefinementThresholds` in `TriangulationSettings`, including `.Area` and `.Angle`. Previous corresponding parameters are marked with obsolete.

### Changed

- Enhance triangulation refinement for improved quality and performance. Replace the previous algorithm with a new one, similar to Shewchuk's *terminator* algorithm. The refined mesh now exhibits non-uniform triangle density, with increased density near boundaries and decreased density in the mesh bulk.
- Update `README.md` to include a comparison between different refinement settings.
- Remove the super-triangle approach (resulting in a slight performance boost). Perform refinement after removing holes and boundaries for better refinement quality.

### Deprecated

- Mark `MinimumArea`, `MaximumArea`, and `MinimumAngle` as obsolete. Replace these parameters with the more versatile `RefinementThresholds`.

## [2.3.0] – 2023-10-25

### Changed

- Improved performance by adapting triangulation with mesh refinement to a `half-edges` approach.
- Simplified the refinement job contract.
- Merged several internal jobs for better efficiency.
- General project simplification for enhanced maintainability.

### Removed

- Eliminated `edgeToTriangles` and `triangleToEdges` mappings.
- Removed the internal `Triangle` struct.

## [2.2.0] ⁠– 2023-10-03

### Changed

- Simplified constrained triangulation scheduling jobs pipeline.
- Adapted constrained triangulation for `half-edges` approach, which significantly improved performance. The algorithm no longer relies on triangulation mappings, such as edge-to-triangle and triangle-to-edge relationships (or circles). The complexity of the intersection searching algorithm has been reduced from a naive `O(n^2)` solution to `O(n log n)`.

### Fixed

- Resolved Sloan algorithm corner cases. In previous releases, constrained triangulation may get stuck. Constrained triangulation is now more robust.

### Added

- Added constrained triangulation benchmark test. The results may be found at [`README.md`](https://github.com/andywiecko/BurstTriangulator/blob/main/README.md#benchmark).

## [2.1.0] ⁠– 2023-09-17

### Changed

- Replaced the *classic* Delaunay algorithm (without refinement/constraints) with an implementation based on `half-edges` (see [`delaunator`](https://github.com/mapbox/delaunator) and [`delaunator-sharp`](https://github.com/nol1fe/delaunator-sharp/) for more details). This change has led to a significant performance boost in unconstrained triangulation. See [`README.md`](https://github.com/andywiecko/BurstTriangulator/blob/main/README.md#benchmark) for more details.
- Refactored some internal math utilities.

## [2.0.0] ⁠– 2023-09-09

### Added

- Introduced the `Preprocessor` enum with the following options: `None`, `COM`, and `PCA`. This enum replaces the previous transformation settings (`UseLocalTransformation`/`UsePCATransformation`).
- Introduced the `Status` (with values `OK`, `ERR`) enum along with corresponding native data. This enum is now utilized for input validation, with functionality extending beyond the Unity editor to encompass validation in builds as well.
- Added a benchmark test for mesh refinement, which will be used for future performance measurement.

### Changed

- Default values for `TriangulationSettings`.
- Updated Unity Editor to version `2022.2.1f1`.
- Bumped dependencies: Burst to `1.8.7`, Collections to `2.2.0`.

### Removed

- Removed the following deprecated methods: `Schedule(NativeArray<float2>, ...)`.
- Removed the following deprecated properties: `Positions`, `Triangles`, `PositionsDeferred`, `PositionsDeferred`.
- Removed the internal `TriangulatorNativeData` as part of a significant refactor to simplify the code structure. Internal implementations were cleaned up, and code structure was simplified.

## [1.5.0] ⁠– 2023-04-12

### Added

- Added PCA transformation for input positions and holes.

### Fixed

- Editor hangs during Sloan algorithm for specific input data (issues [#30] and [#31]).

## [1.4.0] ⁠– 2022-11-01

### Added

- Added option for transforming input positions (as well as holes) into normalized local space, i.e. [-1, 1] box. Converting points into normalized local space could increase numerical accuracy.

### Fixed

- Fix deferred array support in triangulator input.
- Add missing constraint position range validation.
- Fix whitespaces in code and `README.md`.

## [1.3.0] ⁠– 2022-04-09

### Added

- Restoring input boundaries. The feature allows for restoring a given boundary from triangulation input.
It is necessary to provide constraints, as well as enable corresponding
options in the triangulation settings, aka `RestoreBoundary`.
- Support for holes in the mesh.
- Upload project's logo generated using the above features.

### Changed

- More verbose warnings during input validation.

## [1.2.0] ⁠– 2022-04-02

### Added

- Add support for the Constraint Delaunay Triangulation with mesh refinement.

### Changed

- Performance: Bower-Watson point insertion algorithm has been optimised and is based on the breadth-first search.
- Refactor: moved a few methods from jobs into `TriangulatorNativeData`.
- Refactor: structures have more compact layout.

## [1.1.0] ⁠– 2022-03-27

### Added

- Add support for Constraint Delaunay Triangulation. Selected edges can be constrained e.g. for restoring the boundary. The feature currently does not support mesh refinement.
- Basic validation of the input positions as well as input constraint edges.

### Deprecated

- Refactor of input/output data buffers, some of them are marked as obsoletes.

## [1.0.1] ⁠– 2021-11-24

### Changed

- Util function `GetCircumcenter` has been optimized. It is faster and more stable.
- Unity packages have been updated (Note: there was API changed in `FixedList<T>`).

## [1.0.0] ⁠– 2021-10-26

### Added

- Initial release version

[Github Releases]: https://github.com/andywiecko/BurstTriangulator/releases

[3.2.0]: https://github.com/andywiecko/BurstTriangulator/releases/tag/v3.2.0
[3.1.0]: https://github.com/andywiecko/BurstTriangulator/releases/tag/v3.1.0
[3.0.0]: https://github.com/andywiecko/BurstTriangulator/releases/tag/v3.0.0
[2.5.0]: https://github.com/andywiecko/BurstTriangulator/releases/tag/v2.5.0
[2.4.0]: https://github.com/andywiecko/BurstTriangulator/releases/tag/v2.4.0
[2.3.0]: https://github.com/andywiecko/BurstTriangulator/releases/tag/v2.3.0
[2.2.0]: https://github.com/andywiecko/BurstTriangulator/releases/tag/v2.2.0
[2.1.0]: https://github.com/andywiecko/BurstTriangulator/releases/tag/v2.1.0
[2.0.0]: https://github.com/andywiecko/BurstTriangulator/releases/tag/v2.0.0
[1.5.0]: https://github.com/andywiecko/BurstTriangulator/releases/tag/v1.5.0
[1.4.0]: https://github.com/andywiecko/BurstTriangulator/releases/tag/v1.4.0
[1.3.0]: https://github.com/andywiecko/BurstTriangulator/releases/tag/v1.3.0
[1.2.0]: https://github.com/andywiecko/BurstTriangulator/releases/tag/v1.2.0
[1.1.0]: https://github.com/andywiecko/BurstTriangulator/releases/tag/v1.1.0
[1.0.1]: https://github.com/andywiecko/BurstTriangulator/releases/tag/v1.0.1
[1.0.0]: https://github.com/andywiecko/BurstTriangulator/releases/tag/v1.0.0

[#173]: https://github.com/andywiecko/BurstTriangulator/issues/173
[#111]: https://github.com/andywiecko/BurstTriangulator/issues/111
[#31]: https://github.com/andywiecko/BurstTriangulator/issues/31
[#30]: https://github.com/andywiecko/BurstTriangulator/issues/30<|MERGE_RESOLUTION|>--- conflicted
+++ resolved
@@ -7,14 +7,13 @@
 
 For online version see [Github Releases].
 
-<<<<<<< HEAD
 ## Unpublished
 
 - Removed the concentric shells parameter from the settings. It is now a hardcoded constant that should work well for all triangulations.
 - Improved error reporting, so you can now access information about the error via code, instead of just "there was an error".
 - Constraints passing through vertices is now acceptable input. If a constraint A->C passes through an input vertex B, then the constraint will be split up to behave identically to the two constraints A -> B and B -> C.
 - Fixed an inf loop that could happen in some cases when using `AutoHolesAndBoundary`.
-=======
+
 ## [3.2.0] – 2024-08-28
 
 ### Added
@@ -37,7 +36,6 @@
 - Corrected the refinement of concentric shells segment splitting factor alpha.
 - Fixed safety issues with `AsNativeArray`.
 - Fully collinear input is now handled correctly.
->>>>>>> 794838da
 
 ## [3.1.0] – 2024-08-01
 
