﻿using andywiecko.BurstTriangulator.LowLevel.Unsafe;
using System;
using System.Collections.Generic;
using System.Runtime.CompilerServices;
using System.Runtime.InteropServices;
using Unity.Burst;
using Unity.Collections;
using Unity.Collections.LowLevel.Unsafe;
using Unity.Jobs;
using Unity.Mathematics;
using Unity.Profiling;
using UnityEngine;

[assembly: InternalsVisibleTo("andywiecko.BurstTriangulator.Tests")]

namespace andywiecko.BurstTriangulator
{
    public enum Preprocessor
    {
        None = 0,
        /// <summary>
        /// Transforms <see cref="Input"/> to local coordinate system using <em>center of mass</em>.
        /// </summary>
        COM,
        /// <summary>
        /// Transforms <see cref="Input"/> using coordinate system obtained from <em>principal component analysis</em>.
        /// </summary>
        PCA
    }

    [Serializable]
    public class RefinementThresholds
    {
        /// <summary>
        /// Specifies the maximum area constraint for triangles in the resulting mesh refinement.
        /// Ensures that no triangle in the mesh has an area larger than the specified value.
        /// </summary>
        [field: SerializeField]
        public float Area { get; set; } = 1f;
        /// <summary>
        /// Specifies the refinement angle constraint for triangles in the resulting mesh.
        /// Ensures that no triangle in the mesh has an angle smaller than the specified value.
        /// </summary>
        /// <remarks>
        /// Expressed in <em>radians</em>.
        /// </remarks>
        [field: SerializeField]
        public float Angle { get; set; } = math.radians(5);
    }

    [Serializable]
    public class TriangulationSettings
    {
        /// <summary>
        /// If set to <see langword="true"/>, holes and boundaries will be created automatically
        /// depending on the provided <see cref="InputData{T2}.ConstraintEdges"/>.
        /// </summary>
        /// <remarks>
        /// This implements the <see href="https://en.wikipedia.org/wiki/Even%E2%80%93odd_rule">odd-even fill rule</see>.
        ///
        /// When this mode is used, you should ensure that all constraints form closed loops. If any constraints are part of open chains,
        /// then the result is not well-defined.
        /// </remarks>
        [field: SerializeField]
        public bool AutoHolesAndBoundary { get; set; } = false;
        [field: SerializeField]
        public RefinementThresholds RefinementThresholds { get; } = new();
        /// <summary>
        /// If <see langword="true"/> refines mesh using
        /// <see href="https://en.wikipedia.org/wiki/Delaunay_refinement#Ruppert's_algorithm">Ruppert's algorithm</see>.
        /// </summary>
        [field: SerializeField]
        public bool RefineMesh { get; set; } = false;
        /// <summary>
        /// If set to <see langword="true"/>, the provided data will be validated before running the triangulation procedure.
        /// Input positions, as well as input constraints, have a few restrictions.
        /// See <seealso href="https://github.com/andywiecko/BurstTriangulator/blob/main/README.md">README.md</seealso> for more details.
        /// If one of the conditions fails, the triangulation will not be calculated.
        /// This can be detected as an error by inspecting <see cref="OutputData{T2}.Status"/> value (native, can be used in jobs).
        /// Additionally, if <see cref="Verbose"/> is set to <see langword="true"/>, the corresponding error will be logged in the Console.
        /// </summary>
        [field: SerializeField]
        public bool ValidateInput { get; set; } = true;
        /// <summary>
        /// If set to <see langword="true"/>, caught errors with <see cref="Triangulator"/> will be logged in the Console.
        /// </summary>
        /// <remarks>
        /// See also the <see cref="ValidateInput"/> settings.
        /// </remarks>
        [field: SerializeField]
        public bool Verbose { get; set; } = true;
        /// <summary>
        /// If <see langword="true"/> the mesh boundary is restored using <see cref="InputData{T}.ConstraintEdges"/>.
        /// </summary>
        [field: SerializeField]
        public bool RestoreBoundary { get; set; } = false;
        /// <summary>
        /// Max iteration count during Sloan's algorithm (constraining edges).
        /// <b>Modify this only if you know what you are doing.</b>
        /// </summary>
        [field: SerializeField]
        public int SloanMaxIters { get; set; } = 1_000_000;
        /// <summary>
        /// Preprocessing algorithm for the input data. Default is <see cref="Preprocessor.None"/>.
        /// </summary>
        [field: SerializeField]
        public Preprocessor Preprocessor { get; set; } = Preprocessor.None;
    }

    public class InputData<T2> where T2 : unmanaged
    {
        public NativeArray<T2> Positions { get; set; }
        public NativeArray<int> ConstraintEdges { get; set; }
        public NativeArray<T2> HoleSeeds { get; set; }
    }

    /// <summary>
    /// Allocation free input class with implicit cast to <see cref="InputData{T2}"/>.
    /// </summary>
    /// <exclude />
    [Obsolete("Use AsNativeArray(out Handle) instead! You can learn more in the project manual.")]
    public class ManagedInput<T2> where T2 : unmanaged
    {
        public T2[] Positions { get; set; }
        public int[] ConstraintEdges { get; set; }
        public T2[] HoleSeeds { get; set; }

        public static implicit operator InputData<T2>(ManagedInput<T2> input) => new()
        {
            Positions = input.Positions == null ? default : input.Positions.AsNativeArray(),
            ConstraintEdges = input.ConstraintEdges == null ? default : input.ConstraintEdges.AsNativeArray(),
            HoleSeeds = input.HoleSeeds == null ? default : input.HoleSeeds.AsNativeArray(),
        };
    }

    public class OutputData<T2> where T2 : unmanaged
    {
        public NativeList<T2> Positions => owner.outputPositions;
        public NativeList<int> Triangles => owner.triangles;
        public NativeReference<Status> Status => owner.status;
        public NativeList<int> Halfedges => owner.halfedges;
        public NativeList<bool> ConstrainedHalfedges => owner.constrainedHalfedges;
        private readonly Triangulator<T2> owner;
        public OutputData(Triangulator<T2> owner) => this.owner = owner;
    }

    /// <summary>
    /// A handle that prevents an object from being deallocated by the garbage collector (GC).
    /// Call <see cref="Free"/> to release the object.
    /// </summary>
    /// <seealso cref="Extensions.AsNativeArray{T}(T[], out Handle)"/>
    public readonly struct Handle
    {
        private readonly ulong gcHandle;
        /// <summary>
        /// Creates a <see cref="Handle"/>.
        /// </summary>
        /// <param name="gcHandle">The handle value, which can be obtained e.g. from
        /// <see cref="UnsafeUtility.PinGCArrayAndGetDataAddress(Array, out ulong)"/> or
        /// <see cref="UnsafeUtility.PinGCObjectAndGetAddress(object, out ulong)"/>.
        /// </param>
        /// <seealso cref="Extensions.AsNativeArray{T}(T[], out Handle)"/>
        public Handle(ulong gcHandle) => this.gcHandle = gcHandle;
        /// <summary>
        /// Releases the handle, allowing the object to be collected by the garbage collector.
        /// </summary>
        public readonly void Free() => UnsafeUtility.ReleaseGCObject(gcHandle);
    }

    public class Triangulator : IDisposable
    {
        public TriangulationSettings Settings => impl.Settings;
        public InputData<double2> Input { get => impl.Input; set => impl.Input = value; }
        public OutputData<double2> Output => impl.Output;
        private readonly Triangulator<double2> impl;
        public Triangulator(int capacity, Allocator allocator) => impl = new(capacity, allocator);
        public Triangulator(Allocator allocator) => impl = new(allocator);

        public void Dispose() => impl.Dispose();

        /// <summary>
        /// Perform the job's Execute method immediately on the same thread.
        /// </summary>
        public void Run() => impl.Run();

        /// <summary>
        /// Schedule the job for execution on a worker thread.
        /// </summary>
        /// <param name="dependencies">
        /// Dependencies are used to ensure that a job executes on worker threads after the dependency has completed execution.
        /// Making sure that two jobs reading or writing to same data do not run in parallel.
        /// </param>
        /// <returns>
        /// The handle identifying the scheduled job. Can be used as a dependency for a later job or ensure completion on the main thread.
        /// </returns>
        public JobHandle Schedule(JobHandle dependencies = default) => impl.Schedule(dependencies);
    }

    public class Triangulator<T2> : IDisposable where T2 : unmanaged
    {
        public TriangulationSettings Settings { get; } = new();
        public InputData<T2> Input { get; set; } = new();
        public OutputData<T2> Output { get; }

        internal NativeList<T2> outputPositions;
        internal NativeList<int> triangles;
        internal NativeList<int> halfedges;
        internal NativeList<bool> constrainedHalfedges;
        internal NativeReference<Status> status;

        public Triangulator(int capacity, Allocator allocator)
        {
            outputPositions = new(capacity, allocator);
            triangles = new(6 * capacity, allocator);
            status = new(Status.Ok, allocator);
            halfedges = new(6 * capacity, allocator);
            constrainedHalfedges = new(6 * capacity, allocator);
            Output = new(this);
        }

        public Triangulator(Allocator allocator) : this(capacity: 16 * 1024, allocator) { }

        public void Dispose()
        {
            outputPositions.Dispose();
            triangles.Dispose();
            status.Dispose();
            halfedges.Dispose();
            constrainedHalfedges.Dispose();
        }
    }

    public static class Extensions
    {
        /// <summary>
        /// Returns <see cref="NativeArray{T}"/> view on managed <paramref name="array"/>.
        /// </summary>
        /// <typeparam name="T">The type of the elements.</typeparam>
        /// <param name="array">Array to </param>
        /// <returns>View on managed <paramref name="array"/> with <see cref="NativeArray{T}"/>.</returns>
        /// <exclude />
        [Obsolete("Use AsNativeArray(out Handle) instead! You can learn more in the project manual.")]
        unsafe public static NativeArray<T> AsNativeArray<T>(this T[] array) where T : unmanaged
        {
            var ret = default(NativeArray<T>);
            // In Unity 2023.2+ pointers are not required, one can use Span<T> instead.
            fixed (void* ptr = array)
            {
                ret = NativeArrayUnsafeUtility.ConvertExistingDataToNativeArray<T>(ptr, array.Length, Allocator.None);
            }
#if ENABLE_UNITY_COLLECTIONS_CHECKS
            var m_SafetyHandle = AtomicSafetyHandle.Create();
            NativeArrayUnsafeUtility.SetAtomicSafetyHandle(ref ret, m_SafetyHandle);
#endif
            return ret;
        }

        /// <summary>
        /// Returns <see cref="NativeArray{T}"/> view on managed <paramref name="array"/>
        /// with <paramref name="handle"/> to prevents from deallocation.
        /// <para/>
        /// <b>Warning!</b> User has to call <see cref="Handle.Free"/>
        /// manually to release the data for GC! Read more in the project manual.
        /// </summary>
        /// <typeparam name="T">The type of the elements.</typeparam>
        /// <param name="array">Array to view.</param>
        /// <param name="handle">A handle that prevents the <paramref name="array"/> from being deallocated by the GC.</param>
        /// <returns><see cref="NativeArray{T}"/> view on managed <paramref name="array"/> with <see cref="NativeArray{T}"/>.</returns>
        public static unsafe NativeArray<T> AsNativeArray<T>(this T[] array, out Handle handle) where T : unmanaged
        {
            var ptr = UnsafeUtility.PinGCArrayAndGetDataAddress(array, out var gcHandle);
            var ret = NativeArrayUnsafeUtility.ConvertExistingDataToNativeArray<T>(ptr, array.Length, Allocator.None);
#if ENABLE_UNITY_COLLECTIONS_CHECKS
            var m_SafetyHandle = AtomicSafetyHandle.Create();
            NativeArrayUnsafeUtility.SetAtomicSafetyHandle(ref ret, m_SafetyHandle);
#endif
            handle = new(gcHandle);
            return ret;
        }

        public static void Run(this Triangulator<float2> @this) =>
            new TriangulationJob<float, float2, float, AffineTransform32, FloatUtils>(@this).Run();
        public static JobHandle Schedule(this Triangulator<float2> @this, JobHandle dependencies = default) =>
            new TriangulationJob<float, float2, float, AffineTransform32, FloatUtils>(@this).Schedule(dependencies);

        public static void Run(this Triangulator<Vector2> @this) =>
            new TriangulationJob<float, float2, float, AffineTransform32, FloatUtils>(
                input: new() { Positions = @this.Input.Positions.Reinterpret<float2>(), ConstraintEdges = @this.Input.ConstraintEdges, HoleSeeds = @this.Input.HoleSeeds.Reinterpret<float2>() },
                output: new() { Triangles = @this.triangles, Halfedges = @this.halfedges, Positions = UnsafeUtility.As<NativeList<Vector2>, NativeList<float2>>(ref @this.outputPositions), Status = @this.status, ConstrainedHalfedges = @this.constrainedHalfedges },
                args: @this.Settings
        ).Run();
        public static JobHandle Schedule(this Triangulator<Vector2> @this, JobHandle dependencies = default) =>
            new TriangulationJob<float, float2, float, AffineTransform32, FloatUtils>(
                input: new() { Positions = @this.Input.Positions.Reinterpret<float2>(), ConstraintEdges = @this.Input.ConstraintEdges, HoleSeeds = @this.Input.HoleSeeds.Reinterpret<float2>() },
                output: new() { Triangles = @this.triangles, Halfedges = @this.halfedges, Positions = UnsafeUtility.As<NativeList<Vector2>, NativeList<float2>>(ref @this.outputPositions), Status = @this.status, ConstrainedHalfedges = @this.constrainedHalfedges },
                args: @this.Settings
        ).Schedule(dependencies);

        public static void Run(this Triangulator<double2> @this) =>
            new TriangulationJob<double, double2, double, AffineTransform64, DoubleUtils>(@this).Run();
        public static JobHandle Schedule(this Triangulator<double2> @this, JobHandle dependencies = default) =>
            new TriangulationJob<double, double2, double, AffineTransform64, DoubleUtils>(@this).Schedule(dependencies);

        public static void Run(this Triangulator<int2> @this) =>
            new TriangulationJob<int, int2, long, TranslationInt, IntUtils>(@this).Run();
        public static JobHandle Schedule(this Triangulator<int2> @this, JobHandle dependencies = default) =>
            new TriangulationJob<int, int2, long, TranslationInt, IntUtils>(@this).Schedule(dependencies);
    }
}

namespace andywiecko.BurstTriangulator.LowLevel.Unsafe
{
    public struct InputData<T2> where T2 : unmanaged
    {
        public NativeArray<T2> Positions;
        public NativeArray<int> ConstraintEdges;
        public NativeArray<T2> HoleSeeds;
    }

    public struct OutputData<T2> where T2 : unmanaged
    {
        public NativeList<T2> Positions;
        public NativeList<int> Triangles;
        public NativeReference<Status> Status;
        public NativeList<int> Halfedges;
        public NativeList<bool> ConstrainedHalfedges;
    }

    public readonly struct Args
    {
        public readonly Preprocessor Preprocessor;
        public readonly int SloanMaxIters;
        // NOTE: Only blittable types are supported for Burst compiled static methods.
        //       Unfortunately bool type is non-blittable and required marshaling for compilation.
        //       Learn more about blittable here: https://learn.microsoft.com/en-us/dotnet/framework/interop/blittable-and-non-blittable-types
        [MarshalAs(UnmanagedType.U1)]
        public readonly bool AutoHolesAndBoundary, RefineMesh, RestoreBoundary, ValidateInput, Verbose;
        public readonly float RefinementThresholdAngle, RefinementThresholdArea;

        public Args(
            Preprocessor preprocessor,
            int sloanMaxIters,
            bool autoHolesAndBoundary, bool refineMesh, bool restoreBoundary, bool validateInput, bool verbose,
            float refinementThresholdAngle, float refinementThresholdArea
        )
        {
            AutoHolesAndBoundary = autoHolesAndBoundary;
            Preprocessor = preprocessor;
            RefineMesh = refineMesh;
            RestoreBoundary = restoreBoundary;
            SloanMaxIters = sloanMaxIters;
            ValidateInput = validateInput;
            Verbose = verbose;
            RefinementThresholdAngle = refinementThresholdAngle;
            RefinementThresholdArea = refinementThresholdArea;
        }

        public static Args Default(
            Preprocessor preprocessor = Preprocessor.None,
            int sloanMaxIters = 1_000_000,
            bool autoHolesAndBoundary = false, bool refineMesh = false, bool restoreBoundary = false, bool validateInput = true, bool verbose = true,
            float refinementThresholdAngle = 0.0872664626f, float refinementThresholdArea = 1f
        ) => new(
            preprocessor,
            sloanMaxIters,
            autoHolesAndBoundary, refineMesh, restoreBoundary, validateInput, verbose,
            refinementThresholdAngle, refinementThresholdArea
        );

        public static implicit operator Args(TriangulationSettings settings) => new(
            autoHolesAndBoundary: settings.AutoHolesAndBoundary,
            preprocessor: settings.Preprocessor,
            refineMesh: settings.RefineMesh,
            restoreBoundary: settings.RestoreBoundary,
            sloanMaxIters: settings.SloanMaxIters,
            validateInput: settings.ValidateInput,
            verbose: settings.Verbose,
            refinementThresholdAngle: settings.RefinementThresholds.Angle,
            refinementThresholdArea: settings.RefinementThresholds.Area
        );

        public Args With(
            Preprocessor? preprocessor = null,
            int? sloanMaxIters = null,
            bool? autoHolesAndBoundary = null, bool? refineMesh = null, bool? restoreBoundary = null, bool? validateInput = null, bool? verbose = null,
            float? refinementThresholdAngle = null, float? refinementThresholdArea = null
        ) => new(
            preprocessor ?? Preprocessor,
            sloanMaxIters ?? SloanMaxIters,
            autoHolesAndBoundary ?? AutoHolesAndBoundary, refineMesh ?? RefineMesh, restoreBoundary ?? RestoreBoundary, validateInput ?? ValidateInput, verbose ?? Verbose,
            refinementThresholdAngle ?? RefinementThresholdAngle, refinementThresholdArea ?? RefinementThresholdArea
        );
    }

    /// <summary>
    /// A wrapper for <see cref="UnsafeTriangulator{T2}"/> where T2 is <see cref="double2"/>.
    /// </summary>
    public readonly struct UnsafeTriangulator { }

    /// <summary>
    /// A readonly struct that corresponds to <see cref="Triangulator{T2}"/>.
    /// This struct can be used directly in a native context within the jobs pipeline.
    /// The API is accessible through <see cref="Extensions"/>.
    /// </summary>
    /// <remarks>
    /// <i>Unsafe</i> in this context indicates that using the method may be challenging for beginner users.
    /// The user is responsible for managing data allocation (both input and output).
    /// Some permutations of the method calls may not be supported.
    /// Refer to the documentation for more details. The term <i>unsafe</i> does <b>not</b> refer to memory safety.
    /// </remarks>
    /// <typeparam name="T2">The coordinate type. Supported types include:
    /// <see cref="float2"/>,
    /// <see cref="Vector2"/>,
    /// <see cref="double2"/>,
    /// and
    /// <see cref="int2"/>.
    /// For more information on type restrictions, refer to the documentation.
    /// </typeparam>
    /// <seealso cref="Extensions"/>
    public readonly struct UnsafeTriangulator<T2> where T2 : unmanaged { }

    public static class Extensions
    {
        public static void Triangulate(this UnsafeTriangulator @this, InputData<double2> input, OutputData<double2> output, Args args, Allocator allocator) => new UnsafeTriangulator<double, double2, double, AffineTransform64, DoubleUtils>().Triangulate(input, output, args, allocator);
        public static void PlantHoleSeeds(this UnsafeTriangulator @this, InputData<double2> input, OutputData<double2> output, Args args, Allocator allocator) => new UnsafeTriangulator<double, double2, double, AffineTransform64, DoubleUtils>().PlantHoleSeeds(input, output, args, allocator);
        public static void RefineMesh(this UnsafeTriangulator @this, OutputData<double2> output, Allocator allocator, double areaThreshold = 1, double angleThreshold = 0.0872664626, bool constrainBoundary = false) => new UnsafeTriangulator<double, double2, double, AffineTransform64, DoubleUtils>().RefineMesh(output, allocator, 2 * areaThreshold, angleThreshold, constrainBoundary);

        public static void Triangulate(this UnsafeTriangulator<float2> @this, InputData<float2> input, OutputData<float2> output, Args args, Allocator allocator) => new UnsafeTriangulator<float, float2, float, AffineTransform32, FloatUtils>().Triangulate(input, output, args, allocator);
        public static void PlantHoleSeeds(this UnsafeTriangulator<float2> @this, InputData<float2> input, OutputData<float2> output, Args args, Allocator allocator) => new UnsafeTriangulator<float, float2, float, AffineTransform32, FloatUtils>().PlantHoleSeeds(input, output, args, allocator);
        public static void RefineMesh(this UnsafeTriangulator<float2> @this, OutputData<float2> output, Allocator allocator, float areaThreshold = 1, float angleThreshold = 0.0872664626f, bool constrainBoundary = false) => new UnsafeTriangulator<float, float2, float, AffineTransform32, FloatUtils>().RefineMesh(output, allocator, 2 * areaThreshold, angleThreshold, constrainBoundary);

        public static void Triangulate(this UnsafeTriangulator<Vector2> @this, InputData<Vector2> input, OutputData<Vector2> output, Args args, Allocator allocator) => new UnsafeTriangulator<float, float2, float, AffineTransform32, FloatUtils>().Triangulate(UnsafeUtility.As<InputData<Vector2>, InputData<float2>>(ref input), UnsafeUtility.As<OutputData<Vector2>, OutputData<float2>>(ref output), args, allocator);
        public static void PlantHoleSeeds(this UnsafeTriangulator<Vector2> @this, InputData<Vector2> input, OutputData<Vector2> output, Args args, Allocator allocator) => new UnsafeTriangulator<float, float2, float, AffineTransform32, FloatUtils>().PlantHoleSeeds(UnsafeUtility.As<InputData<Vector2>, InputData<float2>>(ref input), UnsafeUtility.As<OutputData<Vector2>, OutputData<float2>>(ref output), args, allocator);
        public static void RefineMesh(this UnsafeTriangulator<Vector2> @this, OutputData<Vector2> output, Allocator allocator, float areaThreshold = 1, float angleThreshold = 0.0872664626f, bool constrainBoundary = false) => new UnsafeTriangulator<float, float2, float, AffineTransform32, FloatUtils>().RefineMesh(UnsafeUtility.As<OutputData<Vector2>, OutputData<float2>>(ref output), allocator, 2 * areaThreshold, angleThreshold, constrainBoundary);

        public static void Triangulate(this UnsafeTriangulator<double2> @this, InputData<double2> input, OutputData<double2> output, Args args, Allocator allocator) => new UnsafeTriangulator<double, double2, double, AffineTransform64, DoubleUtils>().Triangulate(input, output, args, allocator);
        public static void PlantHoleSeeds(this UnsafeTriangulator<double2> @this, InputData<double2> input, OutputData<double2> output, Args args, Allocator allocator) => new UnsafeTriangulator<double, double2, double, AffineTransform64, DoubleUtils>().PlantHoleSeeds(input, output, args, allocator);
        public static void RefineMesh(this UnsafeTriangulator<double2> @this, OutputData<double2> output, Allocator allocator, double areaThreshold = 1, double angleThreshold = 0.0872664626, bool constrainBoundary = false) => new UnsafeTriangulator<double, double2, double, AffineTransform64, DoubleUtils>().RefineMesh(output, allocator, 2 * areaThreshold, angleThreshold, constrainBoundary);

        public static void Triangulate(this UnsafeTriangulator<int2> @this, InputData<int2> input, OutputData<int2> output, Args args, Allocator allocator) => new UnsafeTriangulator<int, int2, long, TranslationInt, IntUtils>().Triangulate(input, output, args, allocator);
        public static void PlantHoleSeeds(this UnsafeTriangulator<int2> @this, InputData<int2> input, OutputData<int2> output, Args args, Allocator allocator) => new UnsafeTriangulator<int, int2, long, TranslationInt, IntUtils>().PlantHoleSeeds(input, output, args, allocator);
    }

    [BurstCompile]
    internal struct TriangulationJob<T, T2, TBig, TTransform, TUtils> : IJob
        where T : unmanaged, IComparable<T>
        where T2 : unmanaged
        where TBig : unmanaged, IComparable<TBig>
        where TTransform : unmanaged, ITransform<TTransform, T, T2>
        where TUtils : unmanaged, IUtils<T, T2, TBig>
    {
        private NativeArray<T2> inputPositions;
        [NativeDisableContainerSafetyRestriction]
        private NativeArray<int> constraints;
        [NativeDisableContainerSafetyRestriction]
        private NativeArray<T2> holeSeeds;

        private NativeList<T2> outputPositions;
        private NativeList<int> triangles;
        private NativeList<int> halfedges;
        private NativeList<bool> constrainedHalfedges;
        private NativeReference<Status> status;

        private readonly Args args;

        public TriangulationJob(InputData<T2> input, OutputData<T2> output, Args args)
        {
            inputPositions = input.Positions;
            constraints = input.ConstraintEdges;
            holeSeeds = input.HoleSeeds;

            outputPositions = output.Positions;
            triangles = output.Triangles;
            halfedges = output.Halfedges;
            constrainedHalfedges = output.ConstrainedHalfedges;
            status = output.Status;

            this.args = args;
        }

        public TriangulationJob(Triangulator<T2> @this)
        {
            inputPositions = @this.Input.Positions;
            constraints = @this.Input.ConstraintEdges;
            holeSeeds = @this.Input.HoleSeeds;

            outputPositions = @this.Output.Positions;
            triangles = @this.Output.Triangles;
            halfedges = @this.Output.Halfedges;
            constrainedHalfedges = @this.Output.ConstrainedHalfedges;
            status = @this.Output.Status;

            args = @this.Settings;
        }

        public void Execute()
        {
            new UnsafeTriangulator<T, T2, TBig, TTransform, TUtils>().Triangulate(
                input: new()
                {
                    Positions = inputPositions,
                    ConstraintEdges = constraints,
                    HoleSeeds = holeSeeds,
                },
                output: new()
                {
                    Positions = outputPositions,
                    Triangles = triangles,
                    Halfedges = halfedges,
                    ConstrainedHalfedges = constrainedHalfedges,
                    Status = status,
                }, args, Allocator.Temp);
        }
    }

    internal readonly struct UnsafeTriangulator<T, T2, TBig, TTransform, TUtils>
        where T : unmanaged, IComparable<T>
        where T2 : unmanaged
        where TBig : unmanaged, IComparable<TBig>
        where TTransform : unmanaged, ITransform<TTransform, T, T2>
        where TUtils : unmanaged, IUtils<T, T2, TBig>
    {
        // NOTE: Caching ProfileMarker can boost performance for triangulations with small input (~10² triangles).
        private readonly struct Markers
        {
            public static readonly ProfilerMarker PreProcessInputStep = new(nameof(UnsafeTriangulator<T, T2, TBig, TTransform, TUtils>.PreProcessInputStep));
            public static readonly ProfilerMarker PostProcessInputStep = new(nameof(UnsafeTriangulator<T, T2, TBig, TTransform, TUtils>.PostProcessInputStep));
            public static readonly ProfilerMarker ValidateInputStep = new(nameof(UnsafeTriangulator<T, T2, TBig, TTransform, TUtils>.ValidateInputStep));
            public static readonly ProfilerMarker DelaunayTriangulationStep = new(nameof(UnsafeTriangulator<T, T2, TBig, TTransform, TUtils>.DelaunayTriangulationStep));
            public static readonly ProfilerMarker ConstrainEdgesStep = new(nameof(UnsafeTriangulator<T, T2, TBig, TTransform, TUtils>.ConstrainEdgesStep));
            public static readonly ProfilerMarker PlantingSeedStep = new(nameof(UnsafeTriangulator<T, T2, TBig, TTransform, TUtils>.PlantingSeedStep));
            public static readonly ProfilerMarker RefineMeshStep = new(nameof(UnsafeTriangulator<T, T2, TBig, TTransform, TUtils>.RefineMeshStep));
        }

        private static readonly TUtils utils = default;

        static readonly ProfilerMarker MarkerPreProcessInputStep = new($"{nameof(PreProcessInputStep)}");
        static readonly ProfilerMarker MarkerPostProcessInputStep = new($"{nameof(PostProcessInputStep)}");
        static readonly ProfilerMarker MarkerValidateInputStep = new($"{nameof(ValidateInputStep)}");
        static readonly ProfilerMarker MarkerDelaunayTriangulationStep = new($"{nameof(DelaunayTriangulationStep)}");
        static readonly ProfilerMarker MarkerConstrainEdgesStep = new($"{nameof(ConstrainEdgesStep)}");
        static readonly ProfilerMarker MarkerPlantingSeedStep = new($"{nameof(PlantingSeedStep)}");
        static readonly ProfilerMarker MarkerRefineMeshStep = new($"{nameof(RefineMeshStep)}");

        public void Triangulate(InputData<T2> input, OutputData<T2> output, Args args, Allocator allocator)
        {
            var tmpStatus = default(NativeReference<Status>);
            var tmpPositions = default(NativeList<T2>);
            var tmpHalfedges = default(NativeList<int>);
            var tmpConstrainedHalfedges = default(NativeList<bool>);
            if (!output.Status.IsCreated) output.Status = tmpStatus = new(allocator);
            if (!output.Positions.IsCreated) output.Positions = tmpPositions = new(16 * 1024, allocator);
            if (!output.Halfedges.IsCreated) output.Halfedges = tmpHalfedges = new(6 * 16 * 1024, allocator);
            if (!output.ConstrainedHalfedges.IsCreated) output.ConstrainedHalfedges = tmpConstrainedHalfedges = new(6 * 16 * 1024, allocator);

            output.Status.Value = Status.Ok;
            output.Triangles.Clear();
            output.Positions.Clear();
            output.Halfedges.Clear();
            output.ConstrainedHalfedges.Clear();

            // After this step, the positions have been moved to output.Positions (possibly modified by a preprocessor)
            PreProcessInputStep(input, output, args, out var localHoles, out var lt, allocator);
            new ValidateInputStep(input, output, args).Execute();
            new DelaunayTriangulationStep(output, args).Execute(allocator);
            new ConstrainEdgesStep(input, output, args).Execute(allocator);
            new PlantingSeedStep(input, output, args, localHoles).Execute(allocator, input.ConstraintEdges.IsCreated);
            new RefineMeshStep(output, args, lt).Execute(allocator, refineMesh: args.RefineMesh, constrainBoundary: !input.ConstraintEdges.IsCreated || !args.RestoreBoundary);
            PostProcessInputStep(output, args, lt);

            var status = output.Status.Value;
            if (localHoles.IsCreated) localHoles.Dispose();
            if (tmpStatus.IsCreated) tmpStatus.Dispose();
            if (tmpPositions.IsCreated) tmpPositions.Dispose();
            if (tmpHalfedges.IsCreated) tmpHalfedges.Dispose();
            if (tmpConstrainedHalfedges.IsCreated) tmpConstrainedHalfedges.Dispose();

            if (args.Verbose && status.IsError) Debug.LogError(status.ToFixedString());
        }

        public void PlantHoleSeeds(InputData<T2> input, OutputData<T2> output, Args args, Allocator allocator)
        {
            new PlantingSeedStep(input, output, args).Execute(allocator, true);
        }

        public void RefineMesh(OutputData<T2> output, Allocator allocator, T area2Threshold, T angleThreshold, bool constrainBoundary = false)
        {
            new RefineMeshStep(output, area2Threshold, angleThreshold).Execute(allocator, refineMesh: true, constrainBoundary);
        }

        private void PreProcessInputStep(InputData<T2> input, OutputData<T2> output, Args args, out NativeArray<T2> localHoles, out TTransform lt, Allocator allocator)
        {
<<<<<<< HEAD
            using var _ = MarkerPreProcessInputStep.Auto();
=======
            using var _ = Markers.PreProcessInputStep.Auto();
>>>>>>> 2aeaf801

            var localPositions = output.Positions;
            localPositions.ResizeUninitialized(input.Positions.Length);
            if (args.Preprocessor == Preprocessor.PCA || args.Preprocessor == Preprocessor.COM)
            {
                lt = args.Preprocessor == Preprocessor.PCA ? default(TTransform).CalculatePCATransformation(input.Positions) : default(TTransform).CalculateLocalTransformation(input.Positions);
                for (int i = 0; i < input.Positions.Length; i++)
                {
                    localPositions[i] = lt.Transform(input.Positions[i]);
                }

                localHoles = input.HoleSeeds.IsCreated ? new(input.HoleSeeds.Length, allocator) : default;
                for (int i = 0; i < input.HoleSeeds.Length; i++)
                {
                    localHoles[i] = lt.Transform(input.HoleSeeds[i]);
                }
            }
            else if (args.Preprocessor == Preprocessor.None)
            {
                localPositions.CopyFrom(input.Positions);
                localHoles = input.HoleSeeds.IsCreated ? new(input.HoleSeeds, allocator) : default;
                lt = default(TTransform).Identity;
            }
            else
            {
                throw new ArgumentException();
            }
        }

        private void PostProcessInputStep(OutputData<T2> output, Args args, TTransform lt)
        {
<<<<<<< HEAD
            if (args.Preprocessor != Preprocessor.None)
            {
                using var _ = MarkerPostProcessInputStep.Auto();
                var inverse = lt.Inverse();
                for (int i = 0; i < output.Positions.Length; i++)
                {
                    output.Positions[i] = inverse.Transform(output.Positions[i]);
                }
=======
            if (args.Preprocessor == Preprocessor.None)
            {
                return;
            }

            using var _ = Markers.PostProcessInputStep.Auto();
            var inverse = lt.Inverse();
            for (int i = 0; i < output.Positions.Length; i++)
            {
                output.Positions[i] = inverse.Transform(output.Positions[i]);
>>>>>>> 2aeaf801
            }
        }

        private struct ValidateInputStep
        {
            private NativeArray<T2>.ReadOnly positions;
            private NativeReference<Status> status;
            private readonly Args args;
            private NativeArray<int>.ReadOnly constraints;

            public ValidateInputStep(InputData<T2> input, OutputData<T2> output, Args args)
            {
                positions = output.Positions.AsReadOnly();
                status = output.Status;
                this.args = args;
                constraints = input.ConstraintEdges.AsReadOnly();
            }

            public void Execute()
            {
                if (!args.ValidateInput)
                {
                    return;
                }

<<<<<<< HEAD
                using var _ = MarkerValidateInputStep.Auto();
=======
                using var _ = Markers.ValidateInputStep.Auto();
>>>>>>> 2aeaf801

                if (positions.Length < 3)
                {
                    status.Value = Status.PositionsLengthLessThan3(positions.Length);
                }

                for (int i = 0; i < positions.Length; i++)
                {
                    if (!PointValidation(i))
                    {
                        status.Value = Status.PositionsMustBeFinite(i);
                        return;
                    }
                    var err = PointPointValidation(i);
                    if (err.IsError) {
                        status.Value = err;
                        return;
                    }
                }

                if (!constraints.IsCreated)
                {
                    return;
                }

                if (constraints.Length % 2 == 1)
                {
                    status.Value = Status.ConstraintsLengthNotDivisibleBy2(constraints.Length);
                    return;
                }

                for (int i = 0; i < constraints.Length / 2; i++)
                {
                    var err = EdgePositionsRangeValidation(i);
                    if (!err.IsError) err = EdgeValidation(i);
                    if (!err.IsError) err = EdgeEdgeValidation(i);

                    if (err.IsError) {
                        status.Value = err;
                        return;
                    }
                }
            }

            private bool PointValidation(int i) => math.all(utils.isfinite(positions[i]));

            private Status PointPointValidation(int i)
            {
                var pi = positions[i];
                for (int j = i + 1; j < positions.Length; j++)
                {
                    var pj = positions[j];
                    if (math.all(utils.eq(pi, pj)))
                    {
                        return Status.DuplicatePosition(i);
                    }
                }
                return Status.Ok;
            }

            private Status EdgePositionsRangeValidation(int i)
            {
                var (a0Id, a1Id) = (constraints[2 * i], constraints[2 * i + 1]);
                var count = positions.Length;
                if (a0Id >= count || a0Id < 0 || a1Id >= count || a1Id < 0)
                {
                    return Status.ConstraintOutOfBounds(i, new int2(a0Id, a1Id), count);
                }

                return Status.Ok;
            }

            private Status EdgeValidation(int i)
            {
                var (a0Id, a1Id) = (constraints[2 * i], constraints[2 * i + 1]);
                if (a0Id == a1Id)
                {
<<<<<<< HEAD
                    return Status.ConstraintSelfLoop(i, new int2(a0Id, a1Id));
=======
                    Log($"[Triangulator]: ConstraintEdges[{i}] = ({a0Id}, {a1Id}) is length zero!");
                    return false;
                }
                return true;
            }

            private bool EdgePointValidation(int i)
            {
                var (a0Id, a1Id) = (constraints[2 * i], constraints[2 * i + 1]);
                var (a0, a1) = (positions[a0Id], positions[a1Id]);

                for (int j = 0; j < positions.Length; j++)
                {
                    if (j == a0Id || j == a1Id)
                    {
                        continue;
                    }

                    var p = positions[j];
                    if (PointLineSegmentIntersection(p, a0, a1))
                    {
                        Log($"[Triangulator]: ConstraintEdges[{i}] = ({a0Id}, {a1Id}) = <({utils.X(a0)}, {utils.Y(a0)}), ({utils.X(a1)}, {utils.Y(a1)})> and Positions[{j}] = <({utils.X(p)}, {utils.Y(p)})> are collinear!");
                        return false;
                    }
>>>>>>> 2aeaf801
                }
                return Status.Ok;
            }

            private Status EdgeEdgeValidation(int i)
            {
                for (int j = i + 1; j < constraints.Length / 2; j++)
                {
                    var err = ValidatePair(i, j);
                    if (err.IsError) return err;
                }

                return Status.Ok;
            }

            private Status ValidatePair(int i, int j)
            {
                var (a0Id, a1Id) = (constraints[2 * i], constraints[2 * i + 1]);
                var (b0Id, b1Id) = (constraints[2 * j], constraints[2 * j + 1]);

                // Repeated indicies
                if (a0Id == b0Id && a1Id == b1Id ||
                    a0Id == b1Id && a1Id == b0Id)
                {
<<<<<<< HEAD
                    return Status.DuplicateConstraint(i, j);
=======
                    Log($"[Triangulator]: ConstraintEdges[{i}] = ({a0Id}, {a1Id}) and ConstraintEdges[{j}] = ({b0Id}, {b1Id}) are equivalent!");
                    return false;
>>>>>>> 2aeaf801
                }

                // One common vertex
                if (a0Id == b0Id || a0Id == b1Id || a1Id == b0Id || a1Id == b1Id)
                {
                    return Status.Ok;
                }

                var (a0, a1, b0, b1) = (positions[a0Id], positions[a1Id], positions[b0Id], positions[b1Id]);
                // Check if the two constraints intersect, but ignore if they only overlap at endpoints
                if (EdgeEdgeIntersection(a0, a1, b0, b1) && !(PointLineSegmentIntersection(a0, b0, b1) || PointLineSegmentIntersection(a1, b0, b1) || PointLineSegmentIntersection(b0, a0, a1) || PointLineSegmentIntersection(b1, a0, a1)))
                {
<<<<<<< HEAD
                    return Status.ConstraintIntersection(i, j);
=======
                    Log($"[Triangulator]: ConstraintEdges[{i}] = ({a0Id}, {a1Id}) = <({utils.X(a0)}, {utils.Y(a0)}), ({utils.X(a1)}, {utils.Y(a1)})> and ConstraintEdges[{j}] = ({b0Id}, {b1Id}) = <({utils.X(b0)}, {utils.Y(b0)}), ({utils.X(b1)}, {utils.Y(b1)})> intersect!");
                    return false;
>>>>>>> 2aeaf801
                }

                return Status.Ok;
            }
        }

        /// <summary>
        /// This step is based on the following projects:
        /// <list type="bullet">
        /// <item><see href="https://github.com/mapbox/delaunator">delaunator</see></item>
        /// <item><see href="https://github.com/nol1fe/delaunator-sharp/">delaunator-sharp</see></item>
        /// </list>
        /// </summary>
        private struct DelaunayTriangulationStep
        {
            private struct DistComparer : IComparer<int>
            {
                private NativeArray<TBig> dist;
                public DistComparer(NativeArray<TBig> dist) => this.dist = dist;
                public int Compare(int x, int y) => dist[x].CompareTo(dist[y]);
            }

            private NativeReference<Status> status;
            private NativeArray<T2>.ReadOnly positions;
            private NativeList<int> triangles;
            private NativeList<int> halfedges;
            private NativeList<bool> constrainedHalfedges;
            private NativeArray<int> hullNext, hullPrev, hullTri, hullHash;
            private NativeArray<int> EDGE_STACK;

            private readonly int hashSize;
            private readonly bool verbose;
            private int hullStart;
            private int trianglesLen;

            public DelaunayTriangulationStep(OutputData<T2> output, Args args)
            {
                status = output.Status;
                // Note: At this point these are the input positions (possibly transformed by a preprocessor)
                positions = output.Positions.AsReadOnly();
                triangles = output.Triangles;
                halfedges = output.Halfedges;
                constrainedHalfedges = output.ConstrainedHalfedges;
                hullStart = int.MaxValue;
                verbose = args.Verbose;
                hashSize = (int)math.ceil(math.sqrt(positions.Length));
                trianglesLen = default;

                hullNext = default;
                hullPrev = default;
                hullTri = default;
                hullHash = default;
                EDGE_STACK = default;
            }

            public void Execute(Allocator allocator)
            {
<<<<<<< HEAD
                using var _ = MarkerDelaunayTriangulationStep.Auto();

                if (status.Value.IsError)
=======
                if (status.Value == Status.ERR)
>>>>>>> 2aeaf801
                {
                    return;
                }

                using var _ = Markers.DelaunayTriangulationStep.Auto();

                var n = positions.Length;
                var maxTriangles = math.max(2 * n - 5, 0);
                triangles.Length = 3 * maxTriangles;
                halfedges.Length = 3 * maxTriangles;

                using var _hullPrev = hullPrev = new(n, allocator);
                using var _hullNext = hullNext = new(n, allocator);
                using var _hullTri = hullTri = new(n, allocator);
                using var _hullHash = hullHash = new(hashSize, allocator);
                using var _EDGE_STACK = EDGE_STACK = new(512, allocator);

                var ids = new NativeArray<int>(n, allocator);
                var dists = new NativeArray<TBig>(n, allocator);

                var min = utils.MaxValue2();
                var max = utils.MinValue2();
                for (int i = 0; i < positions.Length; i++)
                {
                    var p = positions[i];
                    min = utils.min(min, p);
                    max = utils.max(max, p);
                    ids[i] = i;
                }

                var center = utils.avg(min, max);

                int i0 = int.MaxValue, i1 = int.MaxValue, i2 = int.MaxValue;
                var minDistSq = utils.MaxValue();
                for (int i = 0; i < positions.Length; i++)
                {
                    var distSq = utils.distancesq(center, positions[i]);
                    if (utils.less(distSq, minDistSq))
                    {
                        i0 = i;
                        minDistSq = distSq;
                    }
                }

                // Centermost vertex
                var p0 = positions[i0];

                minDistSq = utils.MaxValue();
                for (int i = 0; i < positions.Length; i++)
                {
                    if (i == i0) continue;
                    var distSq = utils.distancesq(p0, positions[i]);
                    if (utils.less(distSq, minDistSq))
                    {
                        i1 = i;
                        minDistSq = distSq;
                    }
                }

                // Second closest to the center
                var p1 = positions[i1];

                var minRadius = utils.MaxValue();
                for (int i = 0; i < positions.Length; i++)
                {
                    if (i == i0 || i == i1) continue;
                    var p = positions[i];
                    var r = CircumRadiusSq(p0, p1, p);
                    if (utils.less(r, minRadius))
                    {
                        i2 = i;
                        minRadius = r;
                    }
                }

                // NOTE: Since `int` does not support NaN or infinity, a circumcenter check is required for int2 validation.
                if (i2 == int.MaxValue || math.any(utils.eq(utils.CircumCenter(p0, p1, positions[i2]), utils.MaxValue2())))
                {
<<<<<<< HEAD
                    status.Value = Status.DegenerateInput;
=======
                    if (verbose)
                    {
                        Debug.LogError("[Triangulator]: The provided input is not valid. There are either duplicate points or all are collinear.");
                    }
                    status.Value |= Status.ERR;
>>>>>>> 2aeaf801
                    return;
                }

                // Vertex closest to p1 and p2, as measured by the circumscribed circle radius of p1, p2, p3
                // Thus (p1,p2,p3) form a triangle close to the center of the point set, and it's guaranteed that there
                // are no other vertices inside this triangle.
                var p2 = positions[i2];

                // Swap the order of the vertices if the triangle is not oriented in the right direction
                if (utils.less(Orient2dFast(p0, p1, p2), utils.ZeroTBig()))
                {
                    (i1, i2) = (i2, i1);
                    (p1, p2) = (p2, p1);
                }

                // Sort all other vertices by their distance to the circumcenter of the initial triangle
                var c = utils.CircumCenter(p0, p1, p2);

                for (int i = 0; i < positions.Length; i++)
                {
                    dists[i] = utils.distancesq(c, positions[i]);
                }

                ids.Sort(new DistComparer(dists));

                hullStart = i0;

                hullNext[i0] = hullPrev[i2] = i1;
                hullNext[i1] = hullPrev[i0] = i2;
                hullNext[i2] = hullPrev[i1] = i0;

                hullTri[i0] = 0;
                hullTri[i1] = 1;
                hullTri[i2] = 2;

                hullHash[utils.hashkey(p0, c, hashSize)] = i0;
                hullHash[utils.hashkey(p1, c, hashSize)] = i1;
                hullHash[utils.hashkey(p2, c, hashSize)] = i2;

                // Add the initial triangle
                AddTriangle(i0, i1, i2, -1, -1, -1);

                for (var k = 0; k < ids.Length; k++)
                {
                    var i = ids[k];
                    if (i == i0 || i == i1 || i == i2) continue;

                    var p = positions[i];

                    // Find a visible edge on the convex hull using edge hash
                    var start = 0;
                    for (var j = 0; j < hashSize; j++)
                    {
                        var key = utils.hashkey(p, c, hashSize);
                        start = hullHash[(key + j) % hashSize];
                        if (start != -1 && start != hullNext[start]) break;
                    }

                    start = hullPrev[start];
                    var e = start;
                    var q = hullNext[e];

                    while (!utils.less(Orient2dFast(p, positions[e], positions[q]), utils.ZeroTBig()))
                    {
                        e = q;
                        if (e == start)
                        {
                            e = int.MaxValue;
                            break;
                        }

                        q = hullNext[e];
                    }

                    if (e == int.MaxValue) continue;

                    // Add the first triangle from the point
                    var t = AddTriangle(e, i, hullNext[e], -1, -1, hullTri[e]);

                    // Recursively flip triangles from the point until they satisfy the Delaunay condition
                    hullTri[i] = Legalize(t + 2);
                    // Keep track of boundary triangles on the hull
                    hullTri[e] = t;

                    var next = hullNext[e];
                    q = hullNext[next];

                    // Walk forward through the hull, adding more triangles and flipping recursively
                    while (utils.less(Orient2dFast(p, positions[next], positions[q]), utils.ZeroTBig()))
                    {
                        t = AddTriangle(next, i, q, hullTri[i], -1, hullTri[next]);
                        hullTri[i] = Legalize(t + 2);
                        hullNext[next] = next;
                        next = q;

                        q = hullNext[next];
                    }

                    // Walk backward from the other side, adding more triangles and flipping
                    if (e == start)
                    {
                        q = hullPrev[e];

                        while (utils.less(Orient2dFast(p, positions[q], positions[e]), utils.ZeroTBig()))
                        {
                            t = AddTriangle(q, i, e, -1, hullTri[e], hullTri[q]);
                            Legalize(t + 2);
                            hullTri[q] = t;
                            hullNext[e] = e; // mark as removed
                            e = q;
                            q = hullPrev[e];
                        }
                    }

                    // Update the hull indices
                    hullStart = hullPrev[i] = e;
                    hullNext[e] = hullPrev[next] = i;
                    hullNext[i] = next;

                    // Save the two new edges in the hash table
                    hullHash[utils.hashkey(p, c, hashSize)] = i;
                    hullHash[utils.hashkey(positions[e], c, hashSize)] = e;
                }

                // Trim lists to their actual size
                triangles.Length = trianglesLen;
                halfedges.Length = trianglesLen;
                constrainedHalfedges.Length = trianglesLen;

                ids.Dispose();
                dists.Dispose();
            }

            private int Legalize(int a)
            {
                var stackSize = 0;
                int ar;

                // recursion eliminated with a fixed-size stack
                while (true)
                {
                    var b = halfedges[a];
                    /* if the pair of triangles doesn't satisfy the Delaunay condition
                     * (p1 is inside the circumcircle of [p0, pl, pr]), flip them,
                     * then do the same check/flip recursively for the new pair of triangles
                     *
                     *           pl                    pl
                     *          /||\                  /  \
                     *       al/ || \bl            al/    \a
                     *        /  ||  \              /      \
                     *       /  a||b  \    flip    /___ar___\
                     *     p0\   ||   /p1   =>   p0\---bl---/p1
                     *        \  ||  /              \      /
                     *       ar\ || /br             b\    /br
                     *          \||/                  \  /
                     *           pr                    pr
                     */

                    int a0 = a - a % 3;
                    ar = a0 + (a + 2) % 3;

                    // Check if we are on a convex hull edge
                    if (b == -1)
                    {
                        if (stackSize == 0) break;
                        a = EDGE_STACK[--stackSize];
                        continue;
                    }

                    var b0 = b - b % 3;
                    var al = a0 + (a + 1) % 3;
                    var bl = b0 + (b + 2) % 3;

                    var p0 = triangles[ar];
                    var pr = triangles[a];
                    var pl = triangles[al];
                    var p1 = triangles[bl];

                    var illegal = utils.InCircle(positions[p0], positions[pr], positions[pl], positions[p1]);

                    if (illegal)
                    {
                        triangles[a] = p1;
                        triangles[b] = p0;

                        var hbl = halfedges[bl];

                        // Edge swapped on the other side of the hull (rare); fix the halfedge reference
                        if (hbl == -1)
                        {
                            var e = hullStart;
                            do
                            {
                                if (hullTri[e] == bl)
                                {
                                    hullTri[e] = a;
                                    break;
                                }
                                e = hullPrev[e];
                            } while (e != hullStart);
                        }
                        Link(a, hbl);
                        Link(b, halfedges[ar]);
                        Link(ar, bl);

                        var br = b0 + (b + 1) % 3;

                        // Don't worry about hitting the cap: it can only happen on extremely degenerate input
                        if (stackSize < EDGE_STACK.Length)
                        {
                            EDGE_STACK[stackSize++] = br;
                        }
                    }
                    else
                    {
                        if (stackSize == 0) break;
                        a = EDGE_STACK[--stackSize];
                    }
                }

                return ar;
            }

            private int AddTriangle(int i0, int i1, int i2, int a, int b, int c)
            {
                var t = trianglesLen;

                triangles[t + 0] = i0;
                triangles[t + 1] = i1;
                triangles[t + 2] = i2;

                Link(t + 0, a);
                Link(t + 1, b);
                Link(t + 2, c);

                trianglesLen += 3;

                return t;
            }

            private void Link(int a, int b)
            {
                halfedges[a] = b;
                if (b != -1) halfedges[b] = a;
            }
        }

        /// <summary>
        /// This step implements <i>Sloan algorithm</i>.
        /// Read more in the paper:
        /// <see href="https://doi.org/10.1016/0045-7949(93)90239-A">
        /// S. W. Sloan. "A fast algorithm for generating constrained Delaunay triangulations." <i>Comput. Struct.</i> <b>47</b>.3:441-450 (1993).
        /// </see>
        /// </summary>
        private struct ConstrainEdgesStep
        {
            private NativeReference<Status> status;
            private NativeArray<T2>.ReadOnly positions;
            private NativeArray<int> triangles;
            private NativeArray<int>.ReadOnly inputConstraintEdges;
            /// <summary>
            /// There are 3 halfedges per triangle. For a triangle ABC, the halfedges are A->B, B->C, and C->A.
            ///
            /// For each halfedge index, the value is the index of the opposite halfedge in the adjacent triangle,
            /// or -1 if the halfedge is on the convex hull of the triangulation.
            /// </summary>
            // NOTE: `halfedges` and `constrainedHalfedges` can be NativeArray, however, Job system can throw here the exception:
            //
            // ```
            // InvalidOperationException: The Unity.Collections.NativeList`1[System.Int32]
            // has been declared as [WriteOnly] in the job, but you are reading from it.
            // ```
            //
            // See the `UsingTempAllocatorInJobTest` to learn more.
            private NativeList<int> halfedges;
            private NativeList<bool> constrainedHalfedges;
            private readonly Args args;

            private NativeList<int> intersections;
            private NativeList<int> unresolvedIntersections;

            /// <summary>
            /// Maps vertex indices to halfedge indices.
            /// If a vertex is part of multiple halfedges, an arbitrary representative halfedge is stored.
            /// </summary>
            private NativeArray<int> pointToHalfedge;

            public ConstrainEdgesStep(InputData<T2> input, OutputData<T2> output, Args args)
            {
                status = output.Status;
                positions = output.Positions.AsReadOnly();
                triangles = output.Triangles.AsArray();
                inputConstraintEdges = input.ConstraintEdges.AsReadOnly();
                halfedges = output.Halfedges;
                constrainedHalfedges = output.ConstrainedHalfedges;
                this.args = args;

                intersections = default;
                unresolvedIntersections = default;
                pointToHalfedge = default;
            }

            public void Execute(Allocator allocator)
            {
<<<<<<< HEAD
                using var _ = MarkerConstrainEdgesStep.Auto();

                if (!inputConstraintEdges.IsCreated || status.Value.IsError)
=======
                if (!inputConstraintEdges.IsCreated || status.Value != Status.OK)
>>>>>>> 2aeaf801
                {
                    return;
                }

                using var _ = Markers.ConstrainEdgesStep.Auto();

                using var _intersections = intersections = new NativeList<int>(allocator);
                using var _unresolvedIntersections = unresolvedIntersections = new NativeList<int>(allocator);
                using var _pointToHalfedge = pointToHalfedge = new NativeArray<int>(positions.Length, allocator);

                // build point to halfedge
                for (int i = 0; i < triangles.Length; i++)
                {
                    pointToHalfedge[triangles[i]] = i;
                }

                for (int index = 0; index < inputConstraintEdges.Length / 2; index++)
                {
                    var c = math.int2(
                        inputConstraintEdges[2 * index + 0],
                        inputConstraintEdges[2 * index + 1]
                    );
                    c = c.x < c.y ? c.xy : c.yx; // Backward compatibility. To remove in the future.
                    TryApplyConstraint(c);
                }
            }

            private void TryResolveIntersections(int2 c, ref int iter)
            {
                for (int i = 0; i < intersections.Length; i++)
                {
                    if (IsMaxItersExceeded(iter++, args.SloanMaxIters))
                    {
                        return;
                    }

                    //  p                             i
                    //      h2 -----------> h0   h4
                    //      ^             .'   .^:
                    //      :           .'   .'  :
                    //      :         .'   .'    :
                    //      :       .'   .'      :
                    //      :     .'   .'        :
                    //      :   .'   .'          :
                    //      : v'   .'            v
                    //      h1   h3 <----------- h5
                    // j                              q
                    //
                    //  p                             i
                    //      h2   h3 -----------> h4
                    //      ^ '.   ^.            :
                    //      :   '.   '.          :
                    //      :     '.   '.        :
                    //      :       '.   '.      :
                    //      :         '.   '.    :
                    //      :           '.   '.  :
                    //      :             'v   '.v
                    //      h1 <----------- h0   h5
                    // j                              q
                    //
                    // Changes:
                    // ---------------------------------------------
                    //              h0   h1   h2   |   h3   h4   h5
                    // ---------------------------------------------
                    // triangles     i    j    p   |    j    i    q
                    // triangles'   *q*   j    p   |   *p*   i    q
                    // ---------------------------------------------
                    // halfedges    h3   g1   g2   |   h0   f1   f2
                    // halfedges'  *h5'* g1  *h5*  |  *h2'* f1  *h2*, where hi' = halfedge[hi]
                    // ---------------------------------------------
                    // intersec.'    X    X   h3   |    X    X   h0
                    // ---------------------------------------------

                    var h0 = intersections[i];
                    var h1 = NextHalfedge(h0);
                    var h2 = NextHalfedge(h1);

                    var h3 = halfedges[h0];
                    var h4 = NextHalfedge(h3);
                    var h5 = NextHalfedge(h4);

                    var _i = triangles[h0];
                    var _j = triangles[h1];
                    var _p = triangles[h2];
                    var _q = triangles[h5];

                    var (p0, p1, p2, p3) = (positions[_i], positions[_q], positions[_j], positions[_p]);
                    if (!IsConvexQuadrilateral(p0, p1, p2, p3))
                    {
                        unresolvedIntersections.Add(h0);
                        continue;
                    }

                    // Swap edge
                    triangles[h0] = _q;
                    triangles[h3] = _p;
                    pointToHalfedge[_q] = h0;
                    pointToHalfedge[_p] = h3;
                    pointToHalfedge[_i] = h4;
                    pointToHalfedge[_j] = h1;

                    var h5p = halfedges[h5];
                    halfedges[h0] = h5p;
                    if (h5p != -1)
                    {
                        halfedges[h5p] = h0;
                    }

                    var h2p = halfedges[h2];
                    halfedges[h3] = h2p;
                    if (h2p != -1)
                    {
                        halfedges[h2p] = h3;
                    }

                    halfedges[h2] = h5;
                    halfedges[h5] = h2;

                    constrainedHalfedges[h3] = constrainedHalfedges[h2];
                    var h3p = halfedges[h3];
                    if (h3p != -1)
                    {
                        constrainedHalfedges[h3p] = constrainedHalfedges[h2];
                    }

                    constrainedHalfedges[h0] = constrainedHalfedges[h5];
                    var h0p = halfedges[h0];
                    if (h0p != -1)
                    {
                        constrainedHalfedges[h0p] = constrainedHalfedges[h5];
                    }
                    constrainedHalfedges[h2] = false;
                    constrainedHalfedges[h5] = false;

                    // Fix intersections
                    for (int j = i + 1; j < intersections.Length; j++)
                    {
                        var tmp = intersections[j];
                        intersections[j] = tmp == h2 ? h3 : tmp == h5 ? h0 : tmp;
                    }
                    for (int j = 0; j < unresolvedIntersections.Length; j++)
                    {
                        var tmp = unresolvedIntersections[j];
                        unresolvedIntersections[j] = tmp == h2 ? h3 : tmp == h5 ? h0 : tmp;
                    }

                    var swapped = math.int2(_p, _q);
                    if (math.all(c.xy == swapped.xy) || math.all(c.xy == swapped.yx))
                    {
                        constrainedHalfedges[h2] = true;
                        constrainedHalfedges[h5] = true;
                    }
                    if (EdgeEdgeIntersection(c, swapped))
                    {
                        unresolvedIntersections.Add(h2);
                    }
                }

                intersections.Clear();
            }

            private bool EdgeEdgeIntersection(int2 e1, int2 e2)
            {
                var (a0, a1) = (positions[e1.x], positions[e1.y]);
                var (b0, b1) = (positions[e2.x], positions[e2.y]);
                return !(math.any(e1.xy == e2.xy | e1.xy == e2.yx)) && UnsafeTriangulator<T, T2, TBig, TTransform, TUtils>.EdgeEdgeIntersection(a0, a1, b0, b1);
            }

            void MarkHalfedgeConstrained(int halfedge)
            {
                constrainedHalfedges[halfedge] = true;
                var oh = halfedges[halfedge];
                if (oh != -1)
                {
                    constrainedHalfedges[oh] = true;
                }
            }

            private void TryApplyConstraint(int2 edge)
            {
                intersections.Clear();
                unresolvedIntersections.Clear();

                // We start at the vertex ci=edge.x,
                // then we walk in a straight line through the triangulated mesh
                // until we reach the vertex cj=edge.y.
                // Along the way, we collect all halfedges that intersect with the edge ci-cj
                // and add them as unresolved intersections.
                //
                // If we find a vertex k (not ci or cj) that lies exactly on the edge ci-cj,
                // then the constraint cannot be satisfied as is, and we instead split the
                // constraint into two: ci-k and k-cj. This can happen multiple times.

                // 1. Check if h1 is cj
                // 2. Check if h1-h2 intersects with ci-cj
                // 3. After each iteration: h0 <- h0'
                //
                //          h1
                //       .^ |
                //     .'   |
                //   .'     v
                // h0 <---- h2
                // h0'----> h1'
                //   ^.     |
                //     '.   |
                //       '. v
                //          h2'
                var tunnelInit = -1;
                var (ci, cj) = (edge.x, edge.y);
                var h0init = pointToHalfedge[ci];
                var h0 = h0init;
                do
                {
                    var h1 = NextHalfedge(h0);
                    if (triangles[h1] == cj)
                    {
                        MarkHalfedgeConstrained(h0);
                        break;
                    }
                    var h2 = NextHalfedge(h1);

                    if (PointLineSegmentIntersection(positions[triangles[h1]], positions[ci], positions[cj])) {
                        // h1 lies on the edge ci-cj, split the constraint
                        // Note: h1 and h2 cannot both lie on the constraint, since that would mean that the triangle h0,h1,h2 is degenerate
                        MarkHalfedgeConstrained(h0);
                        cj = triangles[h1];
                        break;
                    }
                    if (PointLineSegmentIntersection(positions[triangles[h2]], positions[ci], positions[cj]) && triangles[h2] != cj) {
                        // h2 lies on the edge ci-cj, split the constraint
                        MarkHalfedgeConstrained(h2);
                        cj = triangles[h2];
                        break;
                    }
                    if (EdgeEdgeIntersection(new int2(ci, cj), new(triangles[h1], triangles[h2])))
                    {
                        unresolvedIntersections.Add(h1);
                        tunnelInit = halfedges[h1];
                        break;
                    }

                    h0 = halfedges[h2];

                    // Boundary reached check other side
                    if (h0 == -1)
                    {
                        if (triangles[h2] == cj)
                        {
                            constrainedHalfedges[h2] = true;
                        }

                        // possible that triangles[h2] == cj, not need to check
                        break;
                    }
                } while (h0 != h0init);

                h0 = halfedges[h0init];
                if (tunnelInit == -1 && h0 != -1)
                {
                    h0 = NextHalfedge(h0);
                    // Same but reversed
                    do
                    {
                        var h1 = NextHalfedge(h0);
                        if (triangles[h1] == cj)
                        {
                            MarkHalfedgeConstrained(h0);
                            break;
                        }
                        var h2 = NextHalfedge(h1);

                        if (PointLineSegmentIntersection(positions[triangles[h1]], positions[ci], positions[cj])) {
                            // h1 lies on the edge ci-cj, split the constraint
                            MarkHalfedgeConstrained(h0);
                            cj = triangles[h1];
                            break;
                        }
                        if (PointLineSegmentIntersection(positions[triangles[h2]], positions[ci], positions[cj]) && triangles[h2] != cj) {
                            // h2 lies on the edge ci-cj, split the constraint
                            MarkHalfedgeConstrained(h2);
                            cj = triangles[h2];
                            break;
                        }
                        if (EdgeEdgeIntersection(new int2(ci, cj), new(triangles[h1], triangles[h2])))
                        {
                            unresolvedIntersections.Add(h1);
                            tunnelInit = halfedges[h1];
                            break;
                        }

                        h0 = halfedges[h0];
                        // Boundary reached
                        if (h0 == -1)
                        {
                            break;
                        }
                        h0 = NextHalfedge(h0);
                    } while (h0 != h0init);
                }

                // Tunnel algorithm
                // At this point we know that the segment ci->cj enters the triangle h0-h1-h2 via the edge h0-h1.
                // In each iteration we have three options:
                // * The segment ci-cj exits the triangle via one of its other edges,
                //   in which case we follow to a the next triangle,
                // * h2 is cj, in which case we are done.
                // * h2 lies on the segment ci-cj, in which case we split the constraint as above.
                //
                // h2'
                //  ^'.
                //  |  '.
                //  |    'v
                // h1'<-- h0'
                // h1 --> h2  h1''
                //  ^   .'   ^ |
                //  | .'   .'  |
                //  |v   .'    v
                // h0   h0''<--h2''
                //
                // 1. if h2 == cj break
                // 2. if h1-h2 intersects ci-cj, repeat with h0 <- halfedges[h1] = h0'
                // 3. if h2-h0 intersects ci-cj, repeat with h0 <- halfedges[h2] = h0''
                while (tunnelInit != -1)
                {
                    var h0p = tunnelInit;
                    tunnelInit = -1;
                    var h1p = NextHalfedge(h0p);
                    var h2p = NextHalfedge(h1p);

                    if (triangles[h2p] == cj)
                    {
                        break;
                    }
                    if (PointLineSegmentIntersection(positions[triangles[h2p]], positions[ci], positions[cj]))
                    {
                        cj = triangles[h2p];
                        break;
                    }
                    else if (EdgeEdgeIntersection(new int2(ci, cj), new(triangles[h1p], triangles[h2p])))
                    {
                        unresolvedIntersections.Add(h1p);
                        tunnelInit = halfedges[h1p];
                    }
                    else if (EdgeEdgeIntersection(new int2(ci, cj), new(triangles[h2p], triangles[h0p])))
                    {
                        unresolvedIntersections.Add(h2p);
                        tunnelInit = halfedges[h2p];
                    }
                }

                var iter = 0;
                do
                {
                    if (status.Value.IsError)
                    {
                        return;
                    }

                    (intersections, unresolvedIntersections) = (unresolvedIntersections, intersections);
                    TryResolveIntersections(new int2(ci, cj), ref iter);
                } while (!unresolvedIntersections.IsEmpty);

                // If the constraint was split, continue with the remaining part
                if (edge.y != cj)
                {
                    TryApplyConstraint(new int2(cj, edge.y));
                }
            }

            private bool IsMaxItersExceeded(int iter, int maxIters)
            {
                if (iter >= maxIters)
                {
                    status.Value = Status.SloanMaxItersExceeded;
                    return true;
                }
                return false;
            }
        }

        private struct PlantingSeedStep
        {
            private NativeReference<Status> status;
            private NativeList<int> triangles;
            [ReadOnly]
            private NativeList<T2> positions;
            private NativeList<bool> constrainedHalfedges;
            private NativeList<int> halfedges;

            private NativeArray<bool> shouldRemoveTriangle;
            private NativeQueue<int> trianglesQueue;
            private NativeArray<T2> holes;
            private bool anyRemovedTriangles;

            private readonly Args args;

            public PlantingSeedStep(InputData<T2> input, OutputData<T2> output, Args args) : this(input, output, args, input.HoleSeeds) { }

            public PlantingSeedStep(InputData<T2> input, OutputData<T2> output, Args args, NativeArray<T2> localHoles)
            {
                status = output.Status;
                triangles = output.Triangles;
                positions = output.Positions;
                constrainedHalfedges = output.ConstrainedHalfedges;
                halfedges = output.Halfedges;
                holes = localHoles;
                this.args = args;

                shouldRemoveTriangle = default;
                trianglesQueue = default;
                anyRemovedTriangles = false;
            }

            public void Execute(Allocator allocator, bool constraintsIsCreated)
            {
<<<<<<< HEAD
                using var _ = MarkerPlantingSeedStep.Auto();

                if (!constraintsIsCreated || status.IsCreated && status.Value.IsError)
=======
                if (!constraintsIsCreated || status.IsCreated && status.Value != Status.OK)
>>>>>>> 2aeaf801
                {
                    return;
                }

<<<<<<< HEAD
                shouldRemoveTriangle = new(triangles.Length / 3, allocator);
=======
                using var _ = Markers.PlantingSeedStep.Auto();

                visitedTriangles = new(triangles.Length / 3, allocator);
                badTriangles = new(triangles.Length / 3, allocator);
>>>>>>> 2aeaf801
                trianglesQueue = new(allocator);

                if (args.AutoHolesAndBoundary) PlantAuto(allocator);
                if (holes.IsCreated) PlantHoleSeeds(holes);
                if (args.RestoreBoundary) PlantBoundarySeeds();

                if (anyRemovedTriangles) Finish(allocator);
            }

            private void PlantBoundarySeeds()
            {
                for (int he = 0; he < halfedges.Length; he++)
                {
                    if (halfedges[he] == -1 &&
                        !shouldRemoveTriangle[he / 3] &&
                        !constrainedHalfedges[he])
                    {
                        PlantSeed(he / 3);
                    }
                }
            }

            private void PlantHoleSeeds(NativeArray<T2> holeSeeds)
            {
                foreach (var s in holeSeeds)
                {
                    var tId = FindTriangle(s);
                    if (tId != -1)
                    {
                        PlantSeed(tId);
                    }
                }
            }

            private void Finish(Allocator allocator)
            {
                int triangleCount = 0;
                // Calculate a mapping of old triangle indices to new triangle indices, after some triangles have been removed
                var triangleIndexRemap = new NativeArray<int>(this.triangles.Length / 3, allocator);
                for (int tId = 0; tId < shouldRemoveTriangle.Length; tId++)
                {
                    triangleIndexRemap[tId] = shouldRemoveTriangle[tId] ? -1 : triangleCount++;
                }

                int RemapHalfEdge (int he) {
                    if (he == -1) return -1;
                    var newIndex = triangleIndexRemap[he / 3];
                    return newIndex == -1 ? -1 : newIndex * 3 + (he % 3);
                }

                // Reinterpret to a larger struct to make copies of whole triangles slightly more efficient
                var constrainedHalfedges = this.constrainedHalfedges.AsArray().Reinterpret<bool3>(1);
                var triangles = this.triangles.AsArray().Reinterpret<int3>(4);

                // Copy the triangles, constrained halfedges, and halfedges to new indices in-place.
                for (int tId = 0; tId < triangleIndexRemap.Length; tId++) {
                    var newIndex = triangleIndexRemap[tId];
                    if (newIndex != -1) {
                        triangles[newIndex] = triangles[tId];
                        constrainedHalfedges[newIndex] = constrainedHalfedges[tId];
                        halfedges[3*newIndex + 0] = RemapHalfEdge(halfedges[3 * tId + 0]);
                        halfedges[3*newIndex + 1] = RemapHalfEdge(halfedges[3 * tId + 1]);
                        halfedges[3*newIndex + 2] = RemapHalfEdge(halfedges[3 * tId + 2]);
                    }
                }

                this.triangles.Length = triangleCount * 3;
                this.constrainedHalfedges.Length = triangleCount * 3;
                halfedges.Length = triangleCount * 3;

                triangleIndexRemap.Dispose();
            }

            private void PlantSeed(int tId)
            {
                var shouldRemoveTriangle = this.shouldRemoveTriangle;
                var trianglesQueue = this.trianglesQueue;

                if (shouldRemoveTriangle[tId])
                {
                    return;
                }

                shouldRemoveTriangle[tId] = true;
                trianglesQueue.Enqueue(tId);
                anyRemovedTriangles = true;

                // Search outwards from the seed triangle and mark all triangles
                // until we get to a constrained edge, or a previously visited triangle.
                while (trianglesQueue.TryDequeue(out tId))
                {
                    for (int i = 0; i < 3; i++)
                    {
                        var he = 3 * tId + i;
                        var ohe = halfedges[he];
                        if (constrainedHalfedges[he] || ohe == -1)
                        {
                            continue;
                        }

                        var otherId = ohe / 3;
                        if (!shouldRemoveTriangle[otherId])
                        {
                            shouldRemoveTriangle[otherId] = true;
                            trianglesQueue.Enqueue(otherId);
                        }
                    }
                }
            }

            private int FindTriangle(T2 p)
            {
                for (int tId = 0; tId < triangles.Length / 3; tId++)
                {
                    var (i, j, k) = (triangles[3 * tId + 0], triangles[3 * tId + 1], triangles[3 * tId + 2]);
                    var (a, b, c) = (positions[i], positions[j], positions[k]);
                    if (utils.PointInsideTriangle(p, a, b, c))
                    {
                        return tId;
                    }
                }

                return -1;
            }

            private void PlantAuto(Allocator allocator)
            {
                var triCount = triangles.Length / 3;
                var queue = new NativeQueue<int>(allocator);
                var nextQueue = new NativeQueue<int>(allocator);
                var visitedTriangles = new NativeArray<bool>(triCount, allocator);

                // Start at the boundary of the triangulation
                for (int tId = 0; tId < triCount; tId++)
                {
                    for (int i = 0; i < 3; i++) {
                        if (halfedges[3*tId + i] == -1) {
                            (constrainedHalfedges[3*tId + i] ? nextQueue : queue).Enqueue(tId);
                            visitedTriangles[tId] = true;
                            break;
                        }
                    }
                }

                // Search inwards from the boundary
                // When crossing a constrained edge, we flip between removing triangles and keeping triangles
                // This effectively implements the EvenOdd fill mode (https://en.wikipedia.org/wiki/Even%E2%80%93odd_rule).
                bool anyRemovedTriangles = false;
                for (bool remove = true; !queue.IsEmpty() || !nextQueue.IsEmpty(); remove = !remove) {
                    while (queue.TryDequeue(out var tId)) {
                        if (remove) {
                            shouldRemoveTriangle[tId] = true;
                            anyRemovedTriangles = true;
                        }

                        for (int i = 0; i < 3; i++) {
                            var he = 3 * tId + i;
                            var ohe = halfedges[he];
                            var oTri = ohe / 3;
                            if (ohe != -1 && !visitedTriangles[oTri]) {
                                (constrainedHalfedges[he] ? nextQueue : queue).Enqueue(oTri);
                                visitedTriangles[oTri] = true;
                            }
                        }
                    }

                    (queue, nextQueue) = (nextQueue, queue);
                }

                this.anyRemovedTriangles = anyRemovedTriangles;
                queue.Dispose();
                nextQueue.Dispose();
                visitedTriangles.Dispose();
            }
        }

        private struct RefineMeshStep
        {
            private readonly struct Circle
            {
                public readonly T2 Center;
                public readonly T RadiusSq;
                public Circle(T2 center, T radiusSq) => (Center, RadiusSq) = (center, radiusSq);
                public Circle((T2 center, T radiusSq) circle) => (Center, RadiusSq) = (circle.center, circle.radiusSq);
            }

            private NativeReference<Status> status;
            private NativeList<int> triangles;
            private NativeList<T2> outputPositions;
            private NativeList<int> halfedges;
            private NativeList<bool> constrainedHalfedges;

            private NativeList<Circle> circles;
            private NativeQueue<int> trianglesQueue;
            private NativeList<int> badTriangles;
            private NativeList<int> pathPoints;
            private NativeList<int> pathHalfedges;
            private NativeList<bool> visitedTriangles;

            private readonly T maximumArea2, angleThreshold;
            private readonly int initialPointsCount;

            /// <summary>
            /// A parameter for the concentric shells edge splitting algorithm.
            /// This is a pretty arbitrary constant. Changing it has a minor effect on the triangulation, but only in rare situations.
            /// Pretty much any value is as good as any other.
            ///
            /// See `Delaunay Refinement Algorithm for Quality 2-Dimensional Mesh Generation` page 40.
            /// </summary>
            const float ConcentricShellReferenceRadius = 0.001f;

            public RefineMeshStep(OutputData<T2> output, Args args, TTransform lt) : this(output,
                area2Threshold: utils.Cast(utils.mul(utils.Cast(utils.mul(utils.Const(2), utils.Const(args.RefinementThresholdArea))), lt.AreaScalingFactor)),
                angleThreshold: utils.Const(args.RefinementThresholdAngle))
            { }

            public RefineMeshStep(OutputData<T2> output, T area2Threshold, T angleThreshold)
            {
                status = output.Status;
                initialPointsCount = output.Positions.Length;
                maximumArea2 = area2Threshold;
                this.angleThreshold = angleThreshold;
                triangles = output.Triangles;
                outputPositions = output.Positions;
                halfedges = output.Halfedges;
                constrainedHalfedges = output.ConstrainedHalfedges;

                circles = default;
                trianglesQueue = default;
                badTriangles = default;
                pathPoints = default;
                pathHalfedges = default;
                visitedTriangles = default;
            }

            public void Execute(Allocator allocator, bool refineMesh, bool constrainBoundary)
            {
<<<<<<< HEAD
                using var _ = MarkerRefineMeshStep.Auto();

                if (!refineMesh || status.IsCreated && status.Value.IsError)
=======
                if (!refineMesh || status.IsCreated && status.Value != Status.OK)
>>>>>>> 2aeaf801
                {
                    return;
                }

<<<<<<< HEAD
                if (!utils.SupportsRefinement())
=======
                using var _ = Markers.RefineMeshStep.Auto();

                if (!utils.SupportRefinement())
>>>>>>> 2aeaf801
                {
                    status.Value = Status.IntegersDoNotSupportMeshRefinement;
                    return;
                }

                if (constrainBoundary)
                {
                    for (int he = 0; he < constrainedHalfedges.Length; he++)
                    {
                        constrainedHalfedges[he] = halfedges[he] == -1;
                    }
                }

                using var _circles = circles = new(allocator) { Length = triangles.Length / 3 };
                using var _trianglesQueue = trianglesQueue = new(allocator);
                using var _badTriangles = badTriangles = new(triangles.Length / 3, allocator);
                using var _pathPoints = pathPoints = new(allocator);
                using var _pathHalfedges = pathHalfedges = new(allocator);
                using var _visitedTriangles = visitedTriangles = new(triangles.Length / 3, allocator);

                using var heQueue = new NativeList<int>(triangles.Length, allocator);
                using var tQueue = new NativeList<int>(triangles.Length, allocator);

                for (int tId = 0; tId < triangles.Length / 3; tId++)
                {
                    var (i, j, k) = (triangles[3 * tId + 0], triangles[3 * tId + 1], triangles[3 * tId + 2]);
                    circles[tId] = new(CalculateCircumCircle(i, j, k, outputPositions.AsArray()));
                }

                // Collect encroached half-edges.
                for (int he = 0; he < constrainedHalfedges.Length; he++)
                {
                    if (constrainedHalfedges[he] && IsEncroached(he))
                    {
                        heQueue.Add(he);
                    }
                }

                SplitEncroachedEdges(heQueue, tQueue: default); // ignore bad triangles in this run

                // Collect encroached triangles
                for (int tId = 0; tId < triangles.Length / 3; tId++)
                {
                    if (IsBadTriangle(tId))
                    {
                        tQueue.Add(tId);
                    }
                }

                // Split triangles
                for (int i = 0; i < tQueue.Length; i++)
                {
                    var tId = tQueue[i];
                    if (tId != -1)
                    {
                        SplitTriangle(tId, heQueue, tQueue, allocator);
                    }
                }
            }

            private void SplitEncroachedEdges(NativeList<int> heQueue, NativeList<int> tQueue)
            {
                for (int i = 0; i < heQueue.Length; i++)
                {
                    var he = heQueue[i];
                    if (he != -1)
                    {
                        SplitEdge(he, heQueue, tQueue);
                    }
                }
                heQueue.Clear();
            }

            [MethodImpl(MethodImplOptions.AggressiveInlining)]
            private bool IsEncroached(int he0)
            {
                var he1 = NextHalfedge(he0);
                var he2 = NextHalfedge(he1);

                var p0 = outputPositions[triangles[he0]];
                var p1 = outputPositions[triangles[he1]];
                var p2 = outputPositions[triangles[he2]];

                return utils.le(utils.dot(utils.diff(p0, p2), utils.diff(p1, p2)), utils.Zero());
            }

            private void SplitEdge(int he, NativeList<int> heQueue, NativeList<int> tQueue)
            {
                var (i, j) = (triangles[he], triangles[NextHalfedge(he)]);
                var (e0, e1) = (outputPositions[i], outputPositions[j]);

                T2 p;
                // Use midpoint method for:
                // - the first segment split,
                // - subsegment not made of input vertices.
                // Otherwise, use "concentric circular shells".
                if (i < initialPointsCount && j < initialPointsCount ||
                    i >= initialPointsCount && j >= initialPointsCount)
                {
                    p = utils.avg(e0, e1);
                }
                else
                {
                    var alpha = utils.alpha(utils.Const(ConcentricShellReferenceRadius), dSquare: utils.Cast(utils.distancesq(e0, e1)));
                    // Swap points to provide symmetry in splitting
                    p = i < initialPointsCount ? utils.lerp(e0, e1, alpha) : utils.lerp(e1, e0, alpha);
                }

                constrainedHalfedges[he] = false;
                var ohe = halfedges[he];
                if (ohe != -1)
                {
                    constrainedHalfedges[ohe] = false;
                }

                if (halfedges[he] != -1)
                {
                    UnsafeInsertPointBulk(p, initTriangle: he / 3, heQueue, tQueue);

                    var h0 = triangles.Length - 3;
                    var hi = -1;
                    var hj = -1;
                    while (hi == -1 || hj == -1)
                    {
                        var h1 = NextHalfedge(h0);
                        if (triangles[h1] == i)
                        {
                            hi = h0;
                        }
                        if (triangles[h1] == j)
                        {
                            hj = h0;
                        }

                        var h2 = NextHalfedge(h1);
                        h0 = halfedges[h2];
                    }

                    if (IsEncroached(hi))
                    {
                        heQueue.Add(hi);
                    }
                    var ohi = halfedges[hi];
                    if (IsEncroached(ohi))
                    {
                        heQueue.Add(ohi);
                    }
                    if (IsEncroached(hj))
                    {
                        heQueue.Add(hj);
                    }
                    var ohj = halfedges[hj];
                    if (IsEncroached(ohj))
                    {
                        heQueue.Add(ohj);
                    }

                    constrainedHalfedges[hi] = true;
                    constrainedHalfedges[ohi] = true;
                    constrainedHalfedges[hj] = true;
                    constrainedHalfedges[ohj] = true;
                }
                else
                {
                    UnsafeInsertPointBoundary(p, initHe: he, heQueue, tQueue);

                    //var h0 = triangles.Length - 3;
                    var id = 3 * (pathPoints.Length - 1);
                    var hi = halfedges.Length - 1;
                    var hj = halfedges.Length - id;

                    if (IsEncroached(hi))
                    {
                        heQueue.Add(hi);
                    }

                    if (IsEncroached(hj))
                    {
                        heQueue.Add(hj);
                    }

                    constrainedHalfedges[hi] = true;
                    constrainedHalfedges[hj] = true;
                }
            }

            [MethodImpl(MethodImplOptions.AggressiveInlining)]
            private bool IsBadTriangle(int tId)
            {
                var (i, j, k) = (triangles[3 * tId + 0], triangles[3 * tId + 1], triangles[3 * tId + 2]);
                var (a, b, c) = (outputPositions[i], outputPositions[j], outputPositions[k]);
                var area2 = Area2(a, b, c);
                return utils.greater(area2, maximumArea2) || AngleIsTooSmall(tId, angleThreshold);
            }

            private void SplitTriangle(int tId, NativeList<int> heQueue, NativeList<int> tQueue, Allocator allocator)
            {
                var c = circles[tId];
                var edges = new NativeList<int>(allocator);

                for (int he = 0; he < constrainedHalfedges.Length; he++)
                {
                    if (!constrainedHalfedges[he])
                    {
                        continue;
                    }

                    var (i, j) = (triangles[he], triangles[NextHalfedge(he)]);
                    if (halfedges[he] == -1 || i < j)
                    {
                        var (p0, p1) = (outputPositions[i], outputPositions[j]);
                        if (utils.le(utils.dot(utils.diff(p0, c.Center), utils.diff(p1, c.Center)), utils.Zero()))
                        {
                            edges.Add(he);
                        }
                    }
                }

                if (edges.IsEmpty)
                {
                    UnsafeInsertPointBulk(c.Center, initTriangle: tId, heQueue, tQueue);
                }
                else
                {
                    var (i, j, k) = (triangles[3 * tId + 0], triangles[3 * tId + 1], triangles[3 * tId + 2]);
                    var (xi, xj, xk) = (outputPositions[i], outputPositions[j], outputPositions[k]);
                    var area2 = Area2(xi, xj, xk);
                    if (utils.greater(area2, maximumArea2)) // TODO split permited
                    {
                        foreach (var he in edges.AsReadOnly())
                        {
                            heQueue.Add(he);
                        }
                    }
                    if (!heQueue.IsEmpty)
                    {
                        tQueue.Add(tId);
                        SplitEncroachedEdges(heQueue, tQueue);
                    }
                }

                edges.Dispose();
            }

            [MethodImpl(MethodImplOptions.AggressiveInlining)]
            private bool AngleIsTooSmall(int tId, T minimumAngle)
            {
                var (i, j, k) = (triangles[3 * tId + 0], triangles[3 * tId + 1], triangles[3 * tId + 2]);
                var (pA, pB, pC) = (outputPositions[i], outputPositions[j], outputPositions[k]);
                return UnsafeTriangulator<T, T2, TBig, TTransform, TUtils>.AngleIsTooSmall(pA, pB, pC, minimumAngle);
            }

            private int UnsafeInsertPointCommon(T2 p, int initTriangle)
            {
                var pId = outputPositions.Length;
                outputPositions.Add(p);

                badTriangles.Clear();
                trianglesQueue.Clear();
                pathPoints.Clear();
                pathHalfedges.Clear();

                visitedTriangles.Clear();
                visitedTriangles.Length = triangles.Length / 3;

                trianglesQueue.Enqueue(initTriangle);
                badTriangles.Add(initTriangle);
                visitedTriangles[initTriangle] = true;
                RecalculateBadTriangles(p);

                return pId;
            }

            private void UnsafeInsertPointBulk(T2 p, int initTriangle, NativeList<int> heQueue = default, NativeList<int> tQueue = default)
            {
                var pId = UnsafeInsertPointCommon(p, initTriangle);
                BuildStarPolygon();
                ProcessBadTriangles(heQueue, tQueue);
                BuildNewTrianglesForStar(pId, heQueue, tQueue);
            }

            private void UnsafeInsertPointBoundary(T2 p, int initHe, NativeList<int> heQueue = default, NativeList<int> tQueue = default)
            {
                var pId = UnsafeInsertPointCommon(p, initHe / 3);
                BuildAmphitheaterPolygon(initHe);
                ProcessBadTriangles(heQueue, tQueue);
                BuildNewTrianglesForAmphitheater(pId, heQueue, tQueue);
            }

            private void RecalculateBadTriangles(T2 p)
            {
                while (trianglesQueue.TryDequeue(out var tId))
                {
                    VisitEdge(p, 3 * tId + 0);
                    VisitEdge(p, 3 * tId + 1);
                    VisitEdge(p, 3 * tId + 2);
                }
            }

            private void VisitEdge(T2 p, int t0)
            {
                var he = halfedges[t0];
                if (he == -1 || constrainedHalfedges[he])
                {
                    return;
                }

                var otherId = he / 3;
                if (visitedTriangles[otherId])
                {
                    return;
                }

                var circle = circles[otherId];
                if (utils.le(utils.Cast(utils.distancesq(circle.Center, p)), circle.RadiusSq))
                {
                    badTriangles.Add(otherId);
                    trianglesQueue.Enqueue(otherId);
                    visitedTriangles[otherId] = true;
                }
            }

            private void BuildAmphitheaterPolygon(int initHe)
            {
                var id = initHe;
                var initPoint = triangles[id];
                while (true)
                {
                    id = NextHalfedge(id);
                    if (triangles[id] == initPoint)
                    {
                        break;
                    }

                    var he = halfedges[id];
                    if (he == -1 || !badTriangles.Contains(he / 3))
                    {
                        pathPoints.Add(triangles[id]);
                        pathHalfedges.Add(he);
                        continue;
                    }
                    id = he;
                }
                pathPoints.Add(triangles[initHe]);
                pathHalfedges.Add(-1);
            }

            private void BuildStarPolygon()
            {
                // Find the "first" halfedge of the polygon.
                var initHe = -1;
                for (int i = 0; i < badTriangles.Length; i++)
                {
                    var tId = badTriangles[i];
                    for (int t = 0; t < 3; t++)
                    {
                        var he = 3 * tId + t;
                        var ohe = halfedges[he];
                        if (ohe == -1 || !badTriangles.Contains(ohe / 3))
                        {
                            pathPoints.Add(triangles[he]);
                            pathHalfedges.Add(ohe);
                            initHe = he;
                            break;
                        }
                    }
                    if (initHe != -1)
                    {
                        break;
                    }
                }

                // Build polygon path from halfedges and points.
                var id = initHe;
                var initPoint = pathPoints[0];
                while (true)
                {
                    id = NextHalfedge(id);
                    if (triangles[id] == initPoint)
                    {
                        break;
                    }

                    var he = halfedges[id];
                    if (he == -1 || !badTriangles.Contains(he / 3))
                    {
                        pathPoints.Add(triangles[id]);
                        pathHalfedges.Add(he);
                        continue;
                    }
                    id = he;
                }
            }

            private void ProcessBadTriangles(NativeList<int> heQueue, NativeList<int> tQueue)
            {
                // Remove bad triangles and recalculate polygon path halfedges.
                badTriangles.Sort();
                for (int t = badTriangles.Length - 1; t >= 0; t--)
                {
                    var tId = badTriangles[t];
                    triangles.RemoveAt(3 * tId + 2);
                    triangles.RemoveAt(3 * tId + 1);
                    triangles.RemoveAt(3 * tId + 0);
                    circles.RemoveAt(tId);
                    RemoveHalfedge(3 * tId + 2, 0);
                    RemoveHalfedge(3 * tId + 1, 1);
                    RemoveHalfedge(3 * tId + 0, 2);
                    constrainedHalfedges.RemoveAt(3 * tId + 2);
                    constrainedHalfedges.RemoveAt(3 * tId + 1);
                    constrainedHalfedges.RemoveAt(3 * tId + 0);

                    for (int i = 3 * tId; i < halfedges.Length; i++)
                    {
                        var he = halfedges[i];
                        if (he == -1)
                        {
                            continue;
                        }
                        halfedges[he < 3 * tId ? he : i] -= 3;
                    }

                    for (int i = 0; i < pathHalfedges.Length; i++)
                    {
                        if (pathHalfedges[i] > 3 * tId + 2)
                        {
                            pathHalfedges[i] -= 3;
                        }
                    }

                    // Adapt he queue
                    if (heQueue.IsCreated)
                    {
                        for (int i = 0; i < heQueue.Length; i++)
                        {
                            var he = heQueue[i];
                            if (he == 3 * tId + 0 || he == 3 * tId + 1 || he == 3 * tId + 2)
                            {
                                heQueue[i] = -1;
                                continue;
                            }

                            if (he > 3 * tId + 2)
                            {
                                heQueue[i] -= 3;
                            }
                        }
                    }

                    // Adapt t queue
                    if (tQueue.IsCreated)
                    {
                        for (int i = 0; i < tQueue.Length; i++)
                        {
                            var q = tQueue[i];
                            if (q == tId)
                            {
                                tQueue[i] = -1;
                                continue;
                            }

                            if (q > tId)
                            {
                                tQueue[i]--;
                            }
                        }
                    }
                }
            }

            private void RemoveHalfedge(int he, int offset)
            {
                var ohe = halfedges[he];
                var o = ohe > he ? ohe - offset : ohe;
                if (o > -1)
                {
                    halfedges[o] = -1;
                }
                halfedges.RemoveAt(he);
            }

            private void BuildNewTrianglesForStar(int pId, NativeList<int> heQueue, NativeList<int> tQueue)
            {
                // Build triangles/circles for inserted point pId.
                var initTriangles = triangles.Length;
                triangles.Length += 3 * pathPoints.Length;
                circles.Length += pathPoints.Length;
                for (int i = 0; i < pathPoints.Length - 1; i++)
                {
                    triangles[initTriangles + 3 * i + 0] = pId;
                    triangles[initTriangles + 3 * i + 1] = pathPoints[i];
                    triangles[initTriangles + 3 * i + 2] = pathPoints[i + 1];
                    circles[initTriangles / 3 + i] = new(CalculateCircumCircle(pId, pathPoints[i], pathPoints[i + 1], outputPositions.AsArray()));
                }
                triangles[^3] = pId;
                triangles[^2] = pathPoints[^1];
                triangles[^1] = pathPoints[0];
                circles[^1] = new(CalculateCircumCircle(pId, pathPoints[^1], pathPoints[0], outputPositions.AsArray()));

                // Build half-edges for inserted point pId.
                var heOffset = halfedges.Length;
                halfedges.Length += 3 * pathPoints.Length;
                constrainedHalfedges.Length += 3 * pathPoints.Length;
                for (int i = 0; i < pathPoints.Length - 1; i++)
                {
                    var he = pathHalfedges[i];
                    halfedges[3 * i + 1 + heOffset] = he;
                    if (he != -1)
                    {
                        halfedges[he] = 3 * i + 1 + heOffset;
                        constrainedHalfedges[3 * i + 1 + heOffset] = constrainedHalfedges[he];
                    }
                    else
                    {
                        constrainedHalfedges[3 * i + 1 + heOffset] = true;
                    }
                    halfedges[3 * i + 2 + heOffset] = 3 * i + 3 + heOffset;
                    halfedges[3 * i + 3 + heOffset] = 3 * i + 2 + heOffset;
                }
                var phe = pathHalfedges[^1];
                halfedges[heOffset + 3 * (pathPoints.Length - 1) + 1] = phe;
                if (phe != -1)
                {
                    halfedges[phe] = heOffset + 3 * (pathPoints.Length - 1) + 1;
                    constrainedHalfedges[heOffset + 3 * (pathPoints.Length - 1) + 1] = constrainedHalfedges[phe];
                }
                else
                {
                    constrainedHalfedges[heOffset + 3 * (pathPoints.Length - 1) + 1] = true;
                }
                halfedges[heOffset] = heOffset + 3 * (pathPoints.Length - 1) + 2;
                halfedges[heOffset + 3 * (pathPoints.Length - 1) + 2] = heOffset;

                if (heQueue.IsCreated)
                {
                    for (int i = 0; i < pathPoints.Length - 1; i++)
                    {
                        var he = heOffset + 3 * i + 1;
                        if (constrainedHalfedges[he] && IsEncroached(he))
                        {
                            heQueue.Add(he);
                        }
                        else if (tQueue.IsCreated && IsBadTriangle(he / 3))
                        {
                            tQueue.Add(he / 3);
                        }
                    }
                }
            }

            private void BuildNewTrianglesForAmphitheater(int pId, NativeList<int> heQueue, NativeList<int> tQueue)
            {
                // Build triangles/circles for inserted point pId.
                var initTriangles = triangles.Length;
                triangles.Length += 3 * (pathPoints.Length - 1);
                circles.Length += pathPoints.Length - 1;
                for (int i = 0; i < pathPoints.Length - 1; i++)
                {
                    triangles[initTriangles + 3 * i + 0] = pId;
                    triangles[initTriangles + 3 * i + 1] = pathPoints[i];
                    triangles[initTriangles + 3 * i + 2] = pathPoints[i + 1];
                    circles[initTriangles / 3 + i] = new(CalculateCircumCircle(pId, pathPoints[i], pathPoints[i + 1], outputPositions.AsArray()));
                }

                // Build half-edges for inserted point pId.
                var heOffset = halfedges.Length;
                halfedges.Length += 3 * (pathPoints.Length - 1);
                constrainedHalfedges.Length += 3 * (pathPoints.Length - 1);
                for (int i = 0; i < pathPoints.Length - 2; i++)
                {
                    var he = pathHalfedges[i];
                    halfedges[3 * i + 1 + heOffset] = he;
                    if (he != -1)
                    {
                        halfedges[he] = 3 * i + 1 + heOffset;
                        constrainedHalfedges[3 * i + 1 + heOffset] = constrainedHalfedges[he];
                    }
                    else
                    {
                        constrainedHalfedges[3 * i + 1 + heOffset] = true;
                    }
                    halfedges[3 * i + 2 + heOffset] = 3 * i + 3 + heOffset;
                    halfedges[3 * i + 3 + heOffset] = 3 * i + 2 + heOffset;
                }

                var phe = pathHalfedges[^2];
                halfedges[heOffset + 3 * (pathPoints.Length - 2) + 1] = phe;
                if (phe != -1)
                {
                    halfedges[phe] = heOffset + 3 * (pathPoints.Length - 2) + 1;
                    constrainedHalfedges[heOffset + 3 * (pathPoints.Length - 2) + 1] = constrainedHalfedges[phe];
                }
                else
                {
                    constrainedHalfedges[heOffset + 3 * (pathPoints.Length - 2) + 1] = true;
                }
                halfedges[heOffset] = -1;
                halfedges[heOffset + 3 * (pathPoints.Length - 2) + 2] = -1;

                if (heQueue.IsCreated)
                {
                    for (int i = 0; i < pathPoints.Length - 1; i++)
                    {
                        var he = heOffset + 3 * i + 1;
                        if (constrainedHalfedges[he] && IsEncroached(he))
                        {
                            heQueue.Add(he);
                        }
                        else if (tQueue.IsCreated && IsBadTriangle(he / 3))
                        {
                            tQueue.Add(he / 3);
                        }
                    }
                }
            }
        }

        internal static bool AngleIsTooSmall(T2 pA, T2 pB, T2 pC, T minimumAngle)
        {
            // Implementation is based in dot product property:
            //    a·b = |a| |b| cos α
            var threshold = utils.cos(minimumAngle);

            var pAB = utils.normalizesafe(utils.diff(pB, pA));
            var pBC = utils.normalizesafe(utils.diff(pC, pB));
            var pCA = utils.normalizesafe(utils.diff(pA, pC));

            return utils.anygreaterthan(
                utils.dot(pAB, utils.neg(pCA)),
                utils.dot(pBC, utils.neg(pAB)),
                utils.dot(pCA, utils.neg(pBC)),
                threshold
            );
        }
        internal static T Area2(T2 a, T2 b, T2 c) => utils.abs(Cross(utils.diff(b, a), utils.diff(c, a)));
        private static T Cross(T2 a, T2 b) => utils.Cast(utils.diff(utils.mul(utils.X(a), utils.Y(b)), utils.mul(utils.Y(a), utils.X(b))));
        private static TBig CircumRadiusSq(T2 a, T2 b, T2 c) => utils.distancesq(utils.CircumCenter(a, b, c), a);
        private static (T2, T) CalculateCircumCircle(int i, int j, int k, NativeArray<T2> positions)
        {
            var (pA, pB, pC) = (positions[i], positions[j], positions[k]);
            return (utils.CircumCenter(pA, pB, pC), utils.Cast(CircumRadiusSq(pA, pB, pC)));
        }
        private static bool ccw(T2 a, T2 b, T2 c) => utils.greater(
            utils.mul(utils.diff(utils.Y(c), utils.Y(a)), utils.diff(utils.X(b), utils.X(a))),
            utils.mul(utils.diff(utils.Y(b), utils.Y(a)), utils.diff(utils.X(c), utils.X(a)))
        );
        /// <summary>
        /// Returns <see langword="true"/> if edge (<paramref name="a0"/>, <paramref name="a1"/>) intersects
        /// (<paramref name="b0"/>, <paramref name="b1"/>), <see langword="false"/> otherwise.
        /// </summary>
        /// <remarks>
        /// This method will not catch intersecting collinear segments. See unit tests for more details.
        /// Segments intersecting only at their endpoints may or may not return <see langword="true"/>, depending on their orientation.
        /// </remarks>
        internal static bool EdgeEdgeIntersection(T2 a0, T2 a1, T2 b0, T2 b1) => ccw(a0, a1, b0) != ccw(a0, a1, b1) && ccw(b0, b1, a0) != ccw(b0, b1, a1);

        private static int NextHalfedge(int he) => he % 3 == 2 ? he - 2 : he + 1;
        internal static bool IsConvexQuadrilateral(T2 a, T2 b, T2 c, T2 d) => true
            && utils.greater(utils.abs(Orient2dFast(a, c, b)), utils.EPSILON())
            && utils.greater(utils.abs(Orient2dFast(a, c, d)), utils.EPSILON())
            && utils.greater(utils.abs(Orient2dFast(b, d, a)), utils.EPSILON())
            && utils.greater(utils.abs(Orient2dFast(b, d, c)), utils.EPSILON())
            && EdgeEdgeIntersection(a, c, b, d)
        ;
        private static TBig Orient2dFast(T2 a, T2 b, T2 c) => utils.diff(
            utils.mul(utils.diff(utils.Y(a), utils.Y(c)), utils.diff(utils.X(b), utils.X(c))),
            utils.mul(utils.diff(utils.X(a), utils.X(c)), utils.diff(utils.Y(b), utils.Y(c)))
        );
        internal static bool PointLineSegmentIntersection(T2 a, T2 b0, T2 b1) => true
            && utils.le(utils.abs(Orient2dFast(a, b0, b1)), utils.EPSILON())
            && math.all(utils.ge(a, utils.min(b0, b1)) & utils.le(a, utils.max(b0, b1)));
    }

    internal interface ITransform<TSelf, T, T2> where T : unmanaged where T2 : unmanaged
    {
        T AreaScalingFactor { get; }
        TSelf Identity { get; }
        TSelf Inverse();
        T2 Transform(T2 point);
        /// <summary>
        /// Returns PCA transformation of given <paramref name="positions"/>.
        /// Read more in the project manual.
        /// </summary>
        TSelf CalculatePCATransformation(NativeArray<T2> positions);
        /// <summary>
        /// Returns COM transformation of given <paramref name="positions"/>.
        /// Read more in the project manual about method restrictions for given type.
        /// </summary>
        TSelf CalculateLocalTransformation(NativeArray<T2> positions);
    }

    internal readonly struct AffineTransform32 : ITransform<AffineTransform32, float, float2>
    {
        public readonly AffineTransform32 Identity => new(float2x2.identity, float2.zero);
        public readonly float AreaScalingFactor => math.abs(math.determinant(rotScale));

        private readonly float2x2 rotScale;
        private readonly float2 translation;

        public AffineTransform32(float2x2 rotScale, float2 translation) => (this.rotScale, this.translation) = (rotScale, translation);
        private static AffineTransform32 Translate(float2 offset) => new(float2x2.identity, offset);
        private static AffineTransform32 Scale(float2 scale) => new(new float2x2(scale.x, 0, 0, scale.y), float2.zero);
        private static AffineTransform32 Rotate(float2x2 rotation) => new(rotation, float2.zero);
        public static AffineTransform32 operator *(AffineTransform32 lhs, AffineTransform32 rhs) => new(
            math.mul(lhs.rotScale, rhs.rotScale),
            math.mul(math.inverse(rhs.rotScale), lhs.translation) + rhs.translation
        );

        public AffineTransform32 Inverse() => new(math.inverse(rotScale), math.mul(rotScale, -translation));
        public float2 Transform(float2 point) => math.mul(rotScale, point + translation);

        public readonly AffineTransform32 CalculatePCATransformation(NativeArray<float2> positions)
        {
            var com = (float2)0;
            foreach (var p in positions)
            {
                com += p;
            }
            com /= positions.Length;

            var cov = float2x2.zero;
            for (int i = 0; i < positions.Length; i++)
            {
                var q = positions[i] - com;
                cov += Kron(q, q);
            }
            cov /= positions.Length;

            Eigen(cov, out _, out var rotationMatrix);

            var partialTransform = Rotate(math.transpose(rotationMatrix)) * Translate(-com);
            float2 min = float.MaxValue;
            float2 max = float.MinValue;
            for (int i = 0; i < positions.Length; i++)
            {
                var p = partialTransform.Transform(positions[i]);
                min = math.min(p, min);
                max = math.max(p, max);
            }

            var c = 0.5f * (min + max);
            var s = 2f / (max - min);

            return Scale(s) * Translate(-c) * partialTransform;
        }

        public readonly AffineTransform32 CalculateLocalTransformation(NativeArray<float2> positions)
        {
            float2 min = float.MaxValue, max = float.MinValue, com = 0;
            foreach (var p in positions)
            {
                min = math.min(p, min);
                max = math.max(p, max);
                com += p;
            }

            com /= positions.Length;
            var scale = 1 / math.cmax(math.max(math.abs(max - com), math.abs(min - com)));
            return Scale(scale) * Translate(-com);
        }

        /// <summary>
        /// Solves <see href="https://en.wikipedia.org/wiki/Eigenvalues_and_eigenvectors">eigen problem</see> of the given <paramref name="matrix"/>.
        /// </summary>
        /// <param name="eigval">Eigen values.</param>
        /// <param name="eigvec">Eigen vectors.</param>
        private static void Eigen(float2x2 matrix, out float2 eigval, out float2x2 eigvec)
        {
            var a00 = matrix[0][0];
            var a11 = matrix[1][1];
            var a01 = matrix[0][1];

            var a00a11 = a00 - a11;
            var p1 = a00 + a11;
            var p2 = (a00a11 >= 0 ? 1 : -1) * math.sqrt(a00a11 * a00a11 + 4 * a01 * a01);
            var lambda1 = p1 + p2;
            var lambda2 = p1 - p2;
            eigval = 0.5f * math.float2(lambda1, lambda2);

            var phi = 0.5f * math.atan2(2 * a01, a00a11);

            eigvec = math.float2x2
            (
                m00: math.cos(phi), m01: -math.sin(phi),
                m10: math.sin(phi), m11: math.cos(phi)
            );
        }

        /// <summary>
        /// Returns <see href="https://en.wikipedia.org/wiki/Kronecker_product">Kronecer product</see> of <paramref name="a"/> and <paramref name="b"/>.
        /// </summary>
        private static float2x2 Kron(float2 a, float2 b) => math.float2x2(a * b[0], a * b[1]);
    }

    internal readonly struct AffineTransform64 : ITransform<AffineTransform64, double, double2>
    {
        public readonly AffineTransform64 Identity => new(double2x2.identity, double2.zero);
        public readonly double AreaScalingFactor => math.abs(math.determinant(rotScale));

        private readonly double2x2 rotScale;
        private readonly double2 translation;

        public AffineTransform64(double2x2 rotScale, double2 translation) => (this.rotScale, this.translation) = (rotScale, translation);
        private static AffineTransform64 Translate(double2 offset) => new(double2x2.identity, offset);
        private static AffineTransform64 Scale(double2 scale) => new(new double2x2(scale.x, 0, 0, scale.y), double2.zero);
        private static AffineTransform64 Rotate(double2x2 rotation) => new(rotation, double2.zero);
        public static AffineTransform64 operator *(AffineTransform64 lhs, AffineTransform64 rhs) => new(
            math.mul(lhs.rotScale, rhs.rotScale),
            math.mul(math.inverse(rhs.rotScale), lhs.translation) + rhs.translation
        );

        public AffineTransform64 Inverse() => new(math.inverse(rotScale), math.mul(rotScale, -translation));
        public double2 Transform(double2 point) => math.mul(rotScale, point + translation);

        public readonly AffineTransform64 CalculatePCATransformation(NativeArray<double2> positions)
        {
            var com = (double2)0;
            foreach (var p in positions)
            {
                com += p;
            }
            com /= positions.Length;

            var cov = double2x2.zero;
            for (int i = 0; i < positions.Length; i++)
            {
                var q = positions[i] - com;
                cov += Kron(q, q);
            }
            cov /= positions.Length;

            Eigen(cov, out _, out var rotationMatrix);

            var partialTransform = Rotate(math.transpose(rotationMatrix)) * Translate(-com);
            double2 min = double.MaxValue;
            double2 max = double.MinValue;
            for (int i = 0; i < positions.Length; i++)
            {
                var p = partialTransform.Transform(positions[i]);
                min = math.min(p, min);
                max = math.max(p, max);
            }

            var c = 0.5f * (min + max);
            var s = 2f / (max - min);

            return Scale(s) * Translate(-c) * partialTransform;
        }

        public readonly AffineTransform64 CalculateLocalTransformation(NativeArray<double2> positions)
        {
            double2 min = double.MaxValue, max = double.MinValue, com = 0;
            foreach (var p in positions)
            {
                min = math.min(p, min);
                max = math.max(p, max);
                com += p;
            }

            com /= positions.Length;
            var scale = 1 / math.cmax(math.max(math.abs(max - com), math.abs(min - com)));
            return Scale(scale) * Translate(-com);
        }

        /// <summary>
        /// Solves <see href="https://en.wikipedia.org/wiki/Eigenvalues_and_eigenvectors">eigen problem</see> of the given <paramref name="matrix"/>.
        /// </summary>
        /// <param name="eigval">Eigen values.</param>
        /// <param name="eigvec">Eigen vectors.</param>
        private static void Eigen(double2x2 matrix, out double2 eigval, out double2x2 eigvec)
        {
            var a00 = matrix[0][0];
            var a11 = matrix[1][1];
            var a01 = matrix[0][1];

            var a00a11 = a00 - a11;
            var p1 = a00 + a11;
            var p2 = (a00a11 >= 0 ? 1 : -1) * math.sqrt(a00a11 * a00a11 + 4 * a01 * a01);
            var lambda1 = p1 + p2;
            var lambda2 = p1 - p2;
            eigval = 0.5f * math.double2(lambda1, lambda2);

            var phi = 0.5f * math.atan2(2 * a01, a00a11);

            eigvec = math.double2x2
            (
                m00: math.cos(phi), m01: -math.sin(phi),
                m10: math.sin(phi), m11: math.cos(phi)
            );
        }

        /// <summary>
        /// Returns <see href="https://en.wikipedia.org/wiki/Kronecker_product">Kronecer product</see> of <paramref name="a"/> and <paramref name="b"/>.
        /// </summary>
        private static double2x2 Kron(double2 a, double2 b) => math.double2x2(a * b[0], a * b[1]);
    }

    internal readonly struct TranslationInt : ITransform<TranslationInt, int, int2>
    {
        public readonly TranslationInt Identity => new(int2.zero);
        public readonly int AreaScalingFactor => 1;
        private readonly int2 translation;
        public TranslationInt(int2 translation) => this.translation = translation;
        public TranslationInt Inverse() => new(-translation);
        public int2 Transform(int2 point) => point + translation;
        public readonly TranslationInt CalculatePCATransformation(NativeArray<int2> positions) => throw new NotImplementedException(
            "PCA is not implemented for int2 coordinates!"
        );

        public readonly TranslationInt CalculateLocalTransformation(NativeArray<int2> positions)
        {
            int2 min = int.MaxValue, max = int.MinValue, com = 0;
            foreach (var p in positions)
            {
                min = math.min(p, min);
                max = math.max(p, max);
                com += p;
            }

            return new(-com / positions.Length);
        }
    }

    /// <typeparam name="T">The raw coordinate type for a single axis. For example <see cref="float"/> or <see cref="int"/>.</typeparam>
    /// <typeparam name="T2">The 2D coordinate composed of Ts. For example <see cref="float2"/>.</typeparam>
    /// <typeparam name="TBig">A value that may have higher precision compared to <typeparamref name="T"/>. Used for squared distances and other products.</typeparam>
    internal interface IUtils<T, T2, TBig> where T : unmanaged where T2 : unmanaged where TBig : unmanaged
    {
        /// <summary>
        /// Cast a float to <typeparamref name="T"/>. Note that for integer coordinates, this will be floored.
        /// <b>Warning!</b> This operation may cause precision loss, use with caution.
        /// </summary>
        T Cast(TBig v);
        T2 CircumCenter(T2 a, T2 b, T2 c);
        T Const(float v);
        TBig EPSILON();
        bool InCircle(T2 a, T2 b, T2 c, T2 p);
        TBig MaxValue();
        T2 MaxValue2();
        T2 MinValue2();
        bool PointInsideTriangle(T2 p, T2 a, T2 b, T2 c);
        bool SupportsRefinement();
        T X(T2 v);
        T Y(T2 v);
        T Zero();
        TBig ZeroTBig();
#pragma warning disable IDE1006
        T abs(T v);
        TBig abs(TBig v);
        /// <summary>
        /// Returns concentric shells segment splitting factor.
        /// </summary>
        /// <param name="concentricShellReferenceRadius">Concentric shells parameter constant.</param>
        /// <param name="dSquare">Segment length squared.</param>
        /// <returns><i>alpha</i> in [0, 1] range.</returns>
        /// <remarks>
        /// Learn more in the paper:
        /// <see href="https://doi.org/10.1006/jagm.1995.1021">
        /// J. Ruppert. "A Delaunay Refinement Algorithm for Quality 2-Dimensional Mesh Generation". <i>J. Algorithms</i> <b>18</b>(3):548-585 (1995)
        /// </see>.
        /// </remarks>
        T alpha(T concentricShellReferenceRadius, T dSquare);
        bool anygreaterthan(T a, T b, T c, T v);
        T2 avg(T2 a, T2 b);
        T cos(T v);
        T diff(T a, T b);
        TBig diff(TBig a, TBig b);
        T2 diff(T2 a, T2 b);
        TBig distancesq(T2 a, T2 b);
        T dot(T2 a, T2 b);
        bool2 eq(T2 v, T2 w);
        bool2 ge(T2 a, T2 b);
        bool greater(T a, T b);
        bool greater(TBig a, TBig b);
        int hashkey(T2 p, T2 c, int hashSize);
        bool2 isfinite(T2 v);
        bool le(T a, T b);
        bool le(TBig a, TBig b);
        bool2 le(T2 a, T2 b);
        T2 lerp(T2 a, T2 b, T v);
        bool less(TBig a, TBig b);
        T2 max(T2 v, T2 w);
        T2 min(T2 v, T2 w);
        TBig mul(T a, T b);
        T2 neg(T2 v);
        T2 normalizesafe(T2 v);
#pragma warning restore IDE1006
    }

    internal readonly struct FloatUtils : IUtils<float, float2, float>
    {
        public readonly float Cast(float v) => v;
        public readonly float2 CircumCenter(float2 a, float2 b, float2 c)
        {
            var d = b - a;
            var e = c - a;

            var bl = math.lengthsq(d);
            var cl = math.lengthsq(e);

            var d2 = 0.5f / (d.x * e.y - d.y * e.x);

            return a + d2 * (bl * math.float2(e.y, -e.x) + cl * math.float2(-d.y, d.x));
        }
        public readonly float Const(float v) => v;
        public readonly float EPSILON() => math.EPSILON;
        public readonly bool InCircle(float2 a, float2 b, float2 c, float2 p)
        {
            var dx = a.x - p.x;
            var dy = a.y - p.y;
            var ex = b.x - p.x;
            var ey = b.y - p.y;
            var fx = c.x - p.x;
            var fy = c.y - p.y;

            var ap = dx * dx + dy * dy;
            var bp = ex * ex + ey * ey;
            var cp = fx * fx + fy * fy;

            return dx * (ey * cp - bp * fy) - dy * (ex * cp - bp * fx) + ap * (ex * fy - ey * fx) < 0;
        }
        public readonly float MaxValue() => float.MaxValue;
        public readonly float2 MaxValue2() => float.MaxValue;
        public readonly float2 MinValue2() => float.MinValue;
        public readonly bool PointInsideTriangle(float2 p, float2 a, float2 b, float2 c)
        {
            static float cross(float2 a, float2 b) => a.x * b.y - a.y * b.x;
            static float3 bar(float2 a, float2 b, float2 c, float2 p)
            {
                var (v0, v1, v2) = (b - a, c - a, p - a);
                var denInv = 1 / cross(v0, v1);
                var v = denInv * cross(v2, v1);
                var w = denInv * cross(v0, v2);
                var u = 1.0f - v - w;
                return new(u, v, w);
            }
            // NOTE: use barycentric property.
            return math.cmax(-bar(a, b, c, p)) <= 0;
        }
        public readonly bool SupportsRefinement() => true;
        public readonly float X(float2 a) => a.x;
        public readonly float Y(float2 a) => a.y;
        public readonly float Zero() => 0;
        public readonly float ZeroTBig() => 0;
        public readonly float abs(float v) => math.abs(v);
        public readonly float alpha(float concentricShellReferenceRadius, float edgeLengthSq)
        {
            var d = math.sqrt(edgeLengthSq);
            var k = (int)math.round(math.log2(0.5f * d / concentricShellReferenceRadius));
            return concentricShellReferenceRadius / d * (k < 0 ? math.pow(2, k) : 1 << k);
        }
        public readonly bool anygreaterthan(float a, float b, float c, float v) => math.any(math.float3(a, b, c) > v);
        public readonly float2 avg(float2 a, float2 b) => 0.5f * (a + b);
        public readonly float cos(float v) => math.cos(v);
        public readonly float diff(float a, float b) => a - b;
        public readonly float2 diff(float2 a, float2 b) => a - b;
        public readonly float distancesq(float2 a, float2 b) => math.distancesq(a, b);
        public readonly float dot(float2 a, float2 b) => math.dot(a, b);
        public readonly bool2 eq(float2 v, float2 w) => v == w;
        public readonly bool2 ge(float2 a, float2 b) => a >= b;
        public readonly bool greater(float a, float b) => a > b;
        public readonly int hashkey(float2 p, float2 c, int hashSize)
        {
            return (int)math.floor(pseudoAngle(p.x - c.x, p.y - c.y) * hashSize) % hashSize;

            static float pseudoAngle(float dx, float dy)
            {
                var p = dx / (math.abs(dx) + math.abs(dy));
                return (dy > 0 ? 3 - p : 1 + p) / 4; // [0..1]
            }
        }
        public readonly bool2 isfinite(float2 v) => math.isfinite(v);
        public readonly bool le(float a, float b) => a <= b;
        public readonly bool2 le(float2 a, float2 b) => a <= b;
        public readonly float2 lerp(float2 a, float2 b, float v) => math.lerp(a, b, v);
        public readonly bool less(float a, float b) => a < b;
        public readonly float2 max(float2 v, float2 w) => math.max(v, w);
        public readonly float2 min(float2 v, float2 w) => math.min(v, w);
        public readonly float mul(float a, float b) => a * b;
        public readonly float2 neg(float2 v) => -v;
        public readonly float2 normalizesafe(float2 v) => math.normalizesafe(v);
    }

    internal readonly struct DoubleUtils : IUtils<double, double2, double>
    {
        public readonly double Cast(double v) => v;
        public readonly double2 CircumCenter(double2 a, double2 b, double2 c)
        {
            var d = b - a;
            var e = c - a;

            var bl = math.lengthsq(d);
            var cl = math.lengthsq(e);

            var d2 = 0.5 / (d.x * e.y - d.y * e.x);

            return a + d2 * (bl * math.double2(e.y, -e.x) + cl * math.double2(-d.y, d.x));
        }
        public readonly double Const(float v) => v;
        public readonly double EPSILON() => math.EPSILON_DBL;
        public readonly bool InCircle(double2 a, double2 b, double2 c, double2 p)
        {
            var dx = a.x - p.x;
            var dy = a.y - p.y;
            var ex = b.x - p.x;
            var ey = b.y - p.y;
            var fx = c.x - p.x;
            var fy = c.y - p.y;

            var ap = dx * dx + dy * dy;
            var bp = ex * ex + ey * ey;
            var cp = fx * fx + fy * fy;

            return dx * (ey * cp - bp * fy) - dy * (ex * cp - bp * fx) + ap * (ex * fy - ey * fx) < 0;
        }
        public readonly double MaxValue() => double.MaxValue;
        public readonly double2 MaxValue2() => double.MaxValue;
        public readonly double2 MinValue2() => double.MinValue;
        public readonly bool PointInsideTriangle(double2 p, double2 a, double2 b, double2 c)
        {
            static double cross(double2 a, double2 b) => a.x * b.y - a.y * b.x;
            static double3 bar(double2 a, double2 b, double2 c, double2 p)
            {
                var (v0, v1, v2) = (b - a, c - a, p - a);
                var denInv = 1 / cross(v0, v1);
                var v = denInv * cross(v2, v1);
                var w = denInv * cross(v0, v2);
                var u = 1 - v - w;
                return new(u, v, w);
            }
            // NOTE: use barycentric property.
            return math.cmax(-bar(a, b, c, p)) <= 0;
        }
        public readonly bool SupportsRefinement() => true;
        public readonly double X(double2 a) => a.x;
        public readonly double Y(double2 a) => a.y;
        public readonly double Zero() => 0;
        public readonly double ZeroTBig() => 0;
        public readonly double abs(double v) => math.abs(v);
        public readonly double alpha(double concentricShellReferenceRadius, double edgeLengthSq)
        {
            var d = math.sqrt(edgeLengthSq);
            var k = (int)math.round(math.log2(0.5 * d / concentricShellReferenceRadius));
            return concentricShellReferenceRadius / d * (k < 0 ? math.pow(2, k) : 1 << k);
        }
        public readonly bool anygreaterthan(double a, double b, double c, double v) => math.any(math.double3(a, b, c) > v);
        public readonly double2 avg(double2 a, double2 b) => 0.5f * (a + b);
        public readonly double cos(double v) => math.cos(v);
        public readonly double diff(double a, double b) => a - b;
        public readonly double2 diff(double2 a, double2 b) => a - b;
        public readonly double distancesq(double2 a, double2 b) => math.distancesq(a, b);
        public readonly double dot(double2 a, double2 b) => math.dot(a, b);
        public readonly bool2 eq(double2 v, double2 w) => v == w;
        public readonly bool2 ge(double2 a, double2 b) => a >= b;
        public readonly bool greater(double a, double b) => a > b;
        public readonly int hashkey(double2 p, double2 c, int hashSize)
        {
            return (int)math.floor(pseudoAngle(p.x - c.x, p.y - c.y) * hashSize) % hashSize;

            static double pseudoAngle(double dx, double dy)
            {
                var p = dx / (math.abs(dx) + math.abs(dy));
                return (dy > 0 ? 3 - p : 1 + p) / 4; // [0..1]
            }
        }
        public readonly bool2 isfinite(double2 v) => math.isfinite(v);
        public readonly bool le(double a, double b) => a <= b;
        public readonly bool2 le(double2 a, double2 b) => a <= b;
        public readonly double2 lerp(double2 a, double2 b, double v) => math.lerp(a, b, v);
        public readonly bool less(double a, double b) => a < b;
        public readonly double2 max(double2 v, double2 w) => math.max(v, w);
        public readonly double2 min(double2 v, double2 w) => math.min(v, w);
        public readonly double mul(double a, double b) => a * b;
        public readonly double2 neg(double2 v) => -v;
        public readonly double2 normalizesafe(double2 v) => math.normalizesafe(v);
    }

    internal readonly struct IntUtils : IUtils<int, int2, long>
    {
        public readonly int Cast(long v) => (int)v;
        public readonly int2 CircumCenter(int2 a, int2 b, int2 c)
        {
            var d = b - a;
            var e = c - a;

            var bl = (long)d.x * d.x + (long)d.y * d.y;
            var cl = (long)e.x * e.x + (long)e.y * e.y;

            var div = (long)d.x * e.y - (long)d.y * e.x;
            // NOTE: In a case when div = 0 (i.e. circumcenter is not well defined) we use int.MaxValue to mimic the infinity.
            //       Doubles can represent all integers up to 2^53 exactly, so they can represent all int32 coordinates, and thus it is safe to cast here.
            return div == 0 ? new(int.MaxValue) : (int2)math.round(a + (0.5 / div) * (bl * math.double2(e.y, -e.x) + cl * math.double2(-d.y, d.x)));
        }

        public readonly int Const(float v) => (int)v;
        public readonly long EPSILON() => 0;

        public readonly bool InCircle(int2 a, int2 b, int2 c, int2 p)
        {
            // Do a coordinate change to check if the origin is inside abc instead.
            // Note: Will overflow if the coordinates differ by more than 2^31 (but this is not the limiting factor)
            a -= p;
            b -= p;
            c -= p;
            // TODO: Is it better for performance to check if the coordinates are small,
            // and if so, do the calculation with 64-bit arithmetic only?

            // Should not overflow since we cast to long
            var ap = (long)a.x*a.x + (long)a.y*a.y;
            var bp = (long)b.x*b.x + (long)b.y*b.y;
            var cp = (long)c.x*c.x + (long)c.y*c.y;

            // This is the calculation we want to do, but it may overflow for large coordinates.
            // Therefore we first do 64-bit multiplications, and then the final 3 multiplications with 128-bit arithmetic.
            // return a.x * (b.y * cp - bp * c.y) - a.y * (b.x * cp - bp * c.x) + ap * (b.x * c.y - b.y * c.x) < 0;

            // May overflow for coordinates larger than about 2^20.
            // Therefore, when verifying coordinates, we ensure that the bounding box is smaller than 2^20.
            var det1 = b.y * cp - bp * c.y;
            var det2 = b.x * cp - bp * c.x;
            var det3 = b.x * (long)c.y - b.y * (long)c.x;

            var res = I128.Multiply(a.x, det1) - I128.Multiply(a.y, det2) + I128.Multiply(ap, det3);

            return res.IsNegative;
        }
        public readonly long MaxValue() => long.MaxValue;
        public readonly int2 MaxValue2() => int.MaxValue;
        public readonly int2 MinValue2() => int.MinValue;
        public readonly bool PointInsideTriangle(int2 p, int2 a, int2 b, int2 c)
        {
            static long cross(int2 a, int2 b) => (long)a.x * b.y - (long)a.y * b.x;
            // NOTE: triangle orientation is guaranteed.
            return cross(p - a, b - a) >= 0 && cross(p - b, c - b) >= 0 && cross(p - c, a - c) >= 0;
        }
        public readonly bool SupportsRefinement() => false;
        public readonly int X(int2 a) => a.x;
        public readonly int Y(int2 a) => a.y;
        public readonly int Zero() => 0;
        public readonly long ZeroTBig() => 0;
        public readonly int abs(int v) => math.abs(v);
        public readonly long abs(long v) => math.abs(v);
        public readonly int alpha(int concentricShellReferenceRadius, int edgeLengthSq) => throw new NotImplementedException();
        public readonly bool anygreaterthan(int a, int b, int c, int v) => throw new NotImplementedException();
        public readonly int2 avg(int2 a, int2 b) => (a + b) / 2;
        public readonly int cos(int v) => throw new NotImplementedException();
        public readonly int diff(int a, int b) => a - b;
        public readonly long diff(long a, long b) => a - b;
        public readonly int2 diff(int2 a, int2 b) => a - b;
        public readonly long distancesq(int2 a, int2 b) => (long)(a - b).x * (a - b).x + (long)(a - b).y * (a - b).y;
        public readonly int dot(int2 a, int2 b) => throw new NotImplementedException();
        public readonly bool2 eq(int2 v, int2 w) => v == w;
        public readonly bool2 ge(int2 a, int2 b) => a >= b;
        public readonly bool greater(int a, int b) => a > b;
        public readonly bool greater(long a, long b) => a > b;
        public readonly int hashkey(int2 p, int2 c, int hashSize)
        {
            return (int)math.floor(pseudoAngle(p.x - c.x, p.y - c.y) * hashSize) % hashSize;

            static double pseudoAngle(int dx, int dy)
            {
                var dist = math.abs(dx) + math.abs(dy);
                if (dist == 0) return 0;
                var p = (double)dx / dist;
                return (dy > 0 ? 3 - p : 1 + p) / 4; // [0..1]
            }
        }
        // TODO: Validate really large coordinates with tests. Probably this should include check for v < 2^20.
        public readonly bool2 isfinite(int2 v) => true;
        public readonly bool le(int a, int b) => a <= b;
        public readonly bool le(long a, long b) => a <= b;
        public readonly bool2 le(int2 a, int2 b) => a <= b;
        public readonly int2 lerp(int2 a, int2 b, int v) => throw new NotImplementedException();
        public readonly bool less(long a, long b) => a < b;
        public readonly int2 max(int2 v, int2 w) => math.max(v, w);
        public readonly int2 min(int2 v, int2 w) => math.min(v, w);
        public readonly long mul(int a, int b) => (long)a * b;
        public readonly int2 neg(int2 v) => -v;
        public readonly int2 normalizesafe(int2 v) => throw new NotImplementedException();
    }
}<|MERGE_RESOLUTION|>--- conflicted
+++ resolved
@@ -590,11 +590,7 @@
 
         private void PreProcessInputStep(InputData<T2> input, OutputData<T2> output, Args args, out NativeArray<T2> localHoles, out TTransform lt, Allocator allocator)
         {
-<<<<<<< HEAD
-            using var _ = MarkerPreProcessInputStep.Auto();
-=======
             using var _ = Markers.PreProcessInputStep.Auto();
->>>>>>> 2aeaf801
 
             var localPositions = output.Positions;
             localPositions.ResizeUninitialized(input.Positions.Length);
@@ -626,16 +622,6 @@
 
         private void PostProcessInputStep(OutputData<T2> output, Args args, TTransform lt)
         {
-<<<<<<< HEAD
-            if (args.Preprocessor != Preprocessor.None)
-            {
-                using var _ = MarkerPostProcessInputStep.Auto();
-                var inverse = lt.Inverse();
-                for (int i = 0; i < output.Positions.Length; i++)
-                {
-                    output.Positions[i] = inverse.Transform(output.Positions[i]);
-                }
-=======
             if (args.Preprocessor == Preprocessor.None)
             {
                 return;
@@ -646,7 +632,6 @@
             for (int i = 0; i < output.Positions.Length; i++)
             {
                 output.Positions[i] = inverse.Transform(output.Positions[i]);
->>>>>>> 2aeaf801
             }
         }
 
@@ -672,11 +657,7 @@
                     return;
                 }
 
-<<<<<<< HEAD
-                using var _ = MarkerValidateInputStep.Auto();
-=======
                 using var _ = Markers.ValidateInputStep.Auto();
->>>>>>> 2aeaf801
 
                 if (positions.Length < 3)
                 {
@@ -754,34 +735,7 @@
                 var (a0Id, a1Id) = (constraints[2 * i], constraints[2 * i + 1]);
                 if (a0Id == a1Id)
                 {
-<<<<<<< HEAD
                     return Status.ConstraintSelfLoop(i, new int2(a0Id, a1Id));
-=======
-                    Log($"[Triangulator]: ConstraintEdges[{i}] = ({a0Id}, {a1Id}) is length zero!");
-                    return false;
-                }
-                return true;
-            }
-
-            private bool EdgePointValidation(int i)
-            {
-                var (a0Id, a1Id) = (constraints[2 * i], constraints[2 * i + 1]);
-                var (a0, a1) = (positions[a0Id], positions[a1Id]);
-
-                for (int j = 0; j < positions.Length; j++)
-                {
-                    if (j == a0Id || j == a1Id)
-                    {
-                        continue;
-                    }
-
-                    var p = positions[j];
-                    if (PointLineSegmentIntersection(p, a0, a1))
-                    {
-                        Log($"[Triangulator]: ConstraintEdges[{i}] = ({a0Id}, {a1Id}) = <({utils.X(a0)}, {utils.Y(a0)}), ({utils.X(a1)}, {utils.Y(a1)})> and Positions[{j}] = <({utils.X(p)}, {utils.Y(p)})> are collinear!");
-                        return false;
-                    }
->>>>>>> 2aeaf801
                 }
                 return Status.Ok;
             }
@@ -806,12 +760,7 @@
                 if (a0Id == b0Id && a1Id == b1Id ||
                     a0Id == b1Id && a1Id == b0Id)
                 {
-<<<<<<< HEAD
                     return Status.DuplicateConstraint(i, j);
-=======
-                    Log($"[Triangulator]: ConstraintEdges[{i}] = ({a0Id}, {a1Id}) and ConstraintEdges[{j}] = ({b0Id}, {b1Id}) are equivalent!");
-                    return false;
->>>>>>> 2aeaf801
                 }
 
                 // One common vertex
@@ -824,12 +773,7 @@
                 // Check if the two constraints intersect, but ignore if they only overlap at endpoints
                 if (EdgeEdgeIntersection(a0, a1, b0, b1) && !(PointLineSegmentIntersection(a0, b0, b1) || PointLineSegmentIntersection(a1, b0, b1) || PointLineSegmentIntersection(b0, a0, a1) || PointLineSegmentIntersection(b1, a0, a1)))
                 {
-<<<<<<< HEAD
                     return Status.ConstraintIntersection(i, j);
-=======
-                    Log($"[Triangulator]: ConstraintEdges[{i}] = ({a0Id}, {a1Id}) = <({utils.X(a0)}, {utils.Y(a0)}), ({utils.X(a1)}, {utils.Y(a1)})> and ConstraintEdges[{j}] = ({b0Id}, {b1Id}) = <({utils.X(b0)}, {utils.Y(b0)}), ({utils.X(b1)}, {utils.Y(b1)})> intersect!");
-                    return false;
->>>>>>> 2aeaf801
                 }
 
                 return Status.Ok;
@@ -887,13 +831,7 @@
 
             public void Execute(Allocator allocator)
             {
-<<<<<<< HEAD
-                using var _ = MarkerDelaunayTriangulationStep.Auto();
-
                 if (status.Value.IsError)
-=======
-                if (status.Value == Status.ERR)
->>>>>>> 2aeaf801
                 {
                     return;
                 }
@@ -972,15 +910,7 @@
                 // NOTE: Since `int` does not support NaN or infinity, a circumcenter check is required for int2 validation.
                 if (i2 == int.MaxValue || math.any(utils.eq(utils.CircumCenter(p0, p1, positions[i2]), utils.MaxValue2())))
                 {
-<<<<<<< HEAD
                     status.Value = Status.DegenerateInput;
-=======
-                    if (verbose)
-                    {
-                        Debug.LogError("[Triangulator]: The provided input is not valid. There are either duplicate points or all are collinear.");
-                    }
-                    status.Value |= Status.ERR;
->>>>>>> 2aeaf801
                     return;
                 }
 
@@ -1285,13 +1215,7 @@
 
             public void Execute(Allocator allocator)
             {
-<<<<<<< HEAD
-                using var _ = MarkerConstrainEdgesStep.Auto();
-
                 if (!inputConstraintEdges.IsCreated || status.Value.IsError)
-=======
-                if (!inputConstraintEdges.IsCreated || status.Value != Status.OK)
->>>>>>> 2aeaf801
                 {
                     return;
                 }
@@ -1707,25 +1631,14 @@
 
             public void Execute(Allocator allocator, bool constraintsIsCreated)
             {
-<<<<<<< HEAD
-                using var _ = MarkerPlantingSeedStep.Auto();
-
                 if (!constraintsIsCreated || status.IsCreated && status.Value.IsError)
-=======
-                if (!constraintsIsCreated || status.IsCreated && status.Value != Status.OK)
->>>>>>> 2aeaf801
                 {
                     return;
                 }
 
-<<<<<<< HEAD
+                using var _ = Markers.PlantingSeedStep.Auto();
+
                 shouldRemoveTriangle = new(triangles.Length / 3, allocator);
-=======
-                using var _ = Markers.PlantingSeedStep.Auto();
-
-                visitedTriangles = new(triangles.Length / 3, allocator);
-                badTriangles = new(triangles.Length / 3, allocator);
->>>>>>> 2aeaf801
                 trianglesQueue = new(allocator);
 
                 if (args.AutoHolesAndBoundary) PlantAuto(allocator);
@@ -1963,24 +1876,14 @@
 
             public void Execute(Allocator allocator, bool refineMesh, bool constrainBoundary)
             {
-<<<<<<< HEAD
-                using var _ = MarkerRefineMeshStep.Auto();
-
                 if (!refineMesh || status.IsCreated && status.Value.IsError)
-=======
-                if (!refineMesh || status.IsCreated && status.Value != Status.OK)
->>>>>>> 2aeaf801
                 {
                     return;
                 }
 
-<<<<<<< HEAD
+                using var _ = Markers.RefineMeshStep.Auto();
+
                 if (!utils.SupportsRefinement())
-=======
-                using var _ = Markers.RefineMeshStep.Auto();
-
-                if (!utils.SupportRefinement())
->>>>>>> 2aeaf801
                 {
                     status.Value = Status.IntegersDoNotSupportMeshRefinement;
                     return;
