--- conflicted
+++ resolved
@@ -28,11 +28,7 @@
             using var triangulator = new Triangulator<int2>(Allocator.Persistent)
             {
                 Input = { Positions = positions, ConstraintEdges = constraints, HoleSeeds = holes },
-<<<<<<< HEAD
-                Settings = { AutoHolesAndBoundary = false, RefineMesh = true, RestoreBoundary = true, Preprocessor = Preprocessor.None, Verbose = false }
-=======
-                Settings = { AutoHolesAndBoundary = false, RefineMesh = true, RestoreBoundary = true, Preprocessor = Preprocessor.None, ValidateInput = false }
->>>>>>> 03d7713e
+                Settings = { AutoHolesAndBoundary = false, RefineMesh = true, RestoreBoundary = true, Preprocessor = Preprocessor.None, ValidateInput = false, Verbose = false }
             };
 
             triangulator.Run();
@@ -88,21 +84,21 @@
 
         private static readonly TestCaseData[] validateArgsTestData = new[]
         {
-            new TestCaseData(new TriangulationSettings{ AutoHolesAndBoundary = true }, true, false, false){ TestName = "Test case 1 (log warning for AutoHolesAndBoundary)." },
-            new TestCaseData(new TriangulationSettings{ RestoreBoundary = true }, true, false, false){ TestName = "Test case 2 (log warning for RestoreBoundary)." },
-            new TestCaseData(new TriangulationSettings{ RefineMesh = true }, false, true, false){
+            new TestCaseData(new TriangulationSettings{ AutoHolesAndBoundary = true }, true, Status.ConstraintEdgesMissingForAutoHolesAndBoundary, false){ TestName = "Test case 1 (log warning for AutoHolesAndBoundary)." },
+            new TestCaseData(new TriangulationSettings{ RestoreBoundary = true }, true, Status.ConstraintEdgesMissingForRestoreBoundary, false){ TestName = "Test case 2 (log warning for RestoreBoundary)." },
+            new TestCaseData(new TriangulationSettings{ RefineMesh = true }, false, Status.RefinementNotSupportedForCoordinateType, false){
                 TestName = "Test case 3 (log error for RefineMesh).", RunState = typeof(T) != typeof(int2) ? RunState.Ignored : RunState.Runnable },
-            new TestCaseData(new TriangulationSettings{ SloanMaxIters = -100 }, false, true, true){ TestName = "Test case 4 (log error for SloanMaxIters)." },
-            new TestCaseData(new TriangulationSettings{ RefineMesh = true, RefinementThresholds = { Area = -1 } }, false, true, false){
+            new TestCaseData(new TriangulationSettings{ SloanMaxIters = -100 }, false, Status.SloanMaxItersMustBePositive(-100), true){ TestName = "Test case 4 (log error for SloanMaxIters)." },
+            new TestCaseData(new TriangulationSettings{ RefineMesh = true, RefinementThresholds = { Area = -1 } }, false, Status.RefinementThresholdAreaMustBePositive, false){
                 TestName = "Test case 5 (log error for negative area threshold).", RunState = typeof(T) == typeof(int2) ? RunState.Ignored : RunState.Runnable },
-            new TestCaseData(new TriangulationSettings{ RefineMesh = true, RefinementThresholds = { Angle = -1 } }, false, true, false){
+            new TestCaseData(new TriangulationSettings{ RefineMesh = true, RefinementThresholds = { Angle = -1 } }, false, Status.RefinementThresholdAngleOutOfRange, false){
                 TestName = "Test case 6 (log error for negative angle threshold).", RunState = typeof(T) == typeof(int2) ? RunState.Ignored : RunState.Runnable },
-            new TestCaseData(new TriangulationSettings{ RefineMesh = true, RefinementThresholds = { Angle = math.PI / 4 + 1e-5f } }, false, true, false){
+            new TestCaseData(new TriangulationSettings{ RefineMesh = true, RefinementThresholds = { Angle = math.PI / 4 + 1e-5f } }, false, Status.RefinementThresholdAngleOutOfRange, false){
                 TestName = "Test case 7 (log error for too big angle threshold).", RunState = typeof(T) == typeof(int2) ? RunState.Ignored : RunState.Runnable },
         };
 
         [Test, TestCaseSource(nameof(validateArgsTestData))]
-        public void ValidateArgsTest(TriangulationSettings settings, bool expectWarning, bool expectError, bool constrain)
+        public void ValidateArgsTest(TriangulationSettings settings, bool expectWarning, Status expected, bool constrain)
         {
             using var constraints = constrain ? new NativeArray<int>(new[] { 0, 1 }, Allocator.Persistent) : default;
             using var positions = new NativeArray<T>(new[] { math.float2(0, 0), math.float2(1, 0), math.float2(1, 1) }.DynamicCast<T>(), Allocator.Persistent);
@@ -112,32 +108,19 @@
                 Settings =
                 {
                     AutoHolesAndBoundary = settings.AutoHolesAndBoundary,
-                    ConcentricShellsParameter = settings.ConcentricShellsParameter,
                     Preprocessor = settings.Preprocessor,
                     RefinementThresholds = { Angle = settings.RefinementThresholds.Angle, Area = settings.RefinementThresholds.Area},
                     RefineMesh = settings.RefineMesh,
                     RestoreBoundary = settings.RestoreBoundary,
                     SloanMaxIters = settings.SloanMaxIters,
                     ValidateInput = true,
-                    Verbose = settings.Verbose
-                }
-            };
-
-            if (expectError)
-            {
-                LogAssert.Expect(LogType.Error, new Regex(".*"));
-            }
-            if (expectWarning)
-            {
-                LogAssert.Expect(LogType.Warning, new Regex(".*"));
-            }
-
-            triangulator.Run();
-
-            if (expectError)
-            {
-                Assert.That(triangulator.Output.Status.Value, Is.EqualTo(Status.ERR));
-            }
+                    Verbose = false,
+                }
+            };
+
+            triangulator.Run();
+
+            Assert.That(triangulator.Output.Status.Value, Is.EqualTo(expected));
         }
 
         private static readonly TestCaseData[] validateInputPositionsTestData = new TestCaseData[]
@@ -166,13 +149,8 @@
                     math.float2(1, 1),
                     math.float2(0, 1)
                 }
-<<<<<<< HEAD
-            ) { TestName = "Test Case 3 (point with NaN)", ExpectedResult = Status.PositionsMustBeFinite(1) },
+            ) { TestName = "Test Case 3 (point with NaN)", ExpectedResult = Status.PositionsMustBeFinite(1), RunState = IgnoreInt2AndFp2() },
             new (
-=======
-            ) { TestName = "Test Case 3 (point with NaN)", RunState = IgnoreInt2AndFp2() },
-            new(
->>>>>>> 03d7713e
                 new[]
                 {
                     math.float2(0, 0),
@@ -180,13 +158,8 @@
                     math.float2(1, 1),
                     math.float2(0, 1)
                 }
-<<<<<<< HEAD
-            ) { TestName = "Test Case 4 (point with +inf)", ExpectedResult = Status.PositionsMustBeFinite(1) },
+            ) { TestName = "Test Case 4 (point with +inf)", ExpectedResult = Status.PositionsMustBeFinite(1), RunState = IgnoreInt2AndFp2() },
             new (
-=======
-            ) { TestName = "Test Case 4 (point with +inf)", RunState = IgnoreInt2AndFp2() },
-            new(
->>>>>>> 03d7713e
                 new[]
                 {
                     math.float2(0, 0),
@@ -194,11 +167,7 @@
                     math.float2(1, 1),
                     math.float2(0, 1)
                 }
-<<<<<<< HEAD
-            ) { TestName = "Test Case 4 (point with -inf)", ExpectedResult = Status.PositionsMustBeFinite(1) },
-=======
-            ) { TestName = "Test Case 4 (point with -inf)", RunState = IgnoreInt2AndFp2() },
->>>>>>> 03d7713e
+            ) { TestName = "Test Case 4 (point with -inf)", ExpectedResult = Status.PositionsMustBeFinite(1), RunState = IgnoreInt2AndFp2() },
             new(
                 new[]
                 {
@@ -207,57 +176,20 @@
                     math.float2(2),
                     math.float2(3),
                 }
-<<<<<<< HEAD
             ) { TestName = "Test Case 5 (all collinear)", ExpectedResult = Status.DegenerateInput }
         };
 
         [Test, TestCaseSource(nameof(validateInputPositionsTestData))]
         public Status ValidateInputPositionsTest(float2[] managedPositions)
-=======
-            ) { TestName = "Test Case 5 (all collinear)" }
-        }.SelectMany(i => new[]
-        {
-            new TestCaseData(i.Arguments[0], true){ TestName = i.TestName + ", verbose", RunState = i.RunState },
-            new TestCaseData(i.Arguments[0], false){ TestName = i.TestName + ", no verbose", RunState = i.RunState }
-        }).ToArray();
-
-        [Test, TestCaseSource(nameof(validateInputPositionsTestData))]
-        public void ValidateInputPositionsTest(float2[] managedPositions, bool verbose)
->>>>>>> 03d7713e
         {
             using var positions = new NativeArray<T>(managedPositions.DynamicCast<T>(), Allocator.Persistent);
             using var triangulator = new Triangulator<T>(capacity: 1024, Allocator.Persistent)
             {
-                Settings = { ValidateInput = true, Verbose = verbose },
+                Settings = { ValidateInput = true, Verbose = true },
                 Input = { Positions = positions },
             };
 
-<<<<<<< HEAD
             LogAssert.Expect(LogType.Error, new Regex(".*"));
-            triangulator.Run();
-
-            return triangulator.Output.Status.Value;
-        }
-
-        private static readonly TestCaseData[] validateInputPositionsNoVerboseTestData = validateInputPositionsTestData
-            .Select(i => new TestCaseData(i.Arguments) { TestName = i.TestName[..^1] + ", no verbose)", ExpectedResult = i.ExpectedResult }).ToArray();
-
-        [Test, TestCaseSource(nameof(validateInputPositionsNoVerboseTestData))]
-        public Status ValidateInputPositionsNoVerboseTest(float2[] managedPositions)
-        {
-            if (typeof(T) == typeof(int2) && managedPositions.Any(p => !math.all(math.isfinite(p))))
-            {
-                Assert.Ignore("Integer coordinates cannot be infinite or NaN.");
-            }
-
-#if UNITY_MATHEMATICS_FIXEDPOINT
-            if (typeof(T) == typeof(fp2) && managedPositions.Any(p => !math.all(math.isfinite(p))))
-=======
-            if (verbose)
->>>>>>> 03d7713e
-            {
-                LogAssert.Expect(LogType.Error, new Regex(".*"));
-            }
             triangulator.Run();
 
             return triangulator.Output.Status.Value;
@@ -303,13 +235,8 @@
                     math.float2(1, 1),
                     math.float2(0, 1),
                 },
-<<<<<<< HEAD
-                new[]{ 0, 5, 1 }
+                new[]{ 0, 5, 2 }
             ) { TestName = "Test Case 5 (odd number of elements in constraints buffer)", ExpectedResult = Status.ConstraintsLengthNotDivisibleBy2(3) },
-=======
-                new[]{ 0, 5, 2 }
-            ) { TestName = "Test Case 5 (odd number of elements in constraints buffer)" },
->>>>>>> 03d7713e
             new TestCaseData(
                 new[]
                 {
@@ -318,13 +245,8 @@
                     math.float2(1, 1),
                     math.float2(0, 1),
                 },
-<<<<<<< HEAD
-                new[]{ -1, 1, 1, 1 }
+                new[]{ -1, 1, 1, 2 }
             ) { TestName = "Test Case 6a (constraint out of positions range)", ExpectedResult = Status.ConstraintOutOfBounds(0, new int2(-1, 1), 4) },
-=======
-                new[]{ -1, 1, 1, 2 }
-            ) { TestName = "Test Case 6a (constraint out of positions range)" },
->>>>>>> 03d7713e
             new TestCaseData(
                 new[]
                 {
@@ -333,13 +255,8 @@
                     math.float2(1, 1),
                     math.float2(0, 1),
                 },
-<<<<<<< HEAD
-                new[]{ 1, -1, 1, 1 }
+                new[]{ 1, -1, 1, 2 }
             ) { TestName = "Test Case 6b (constraint out of positions range)", ExpectedResult = Status.ConstraintOutOfBounds(0, new int2(1, -1), 4) },
-=======
-                new[]{ 1, -1, 1, 2 }
-            ) { TestName = "Test Case 6b (constraint out of positions range)" },
->>>>>>> 03d7713e
             new TestCaseData(
                 new[]
                 {
@@ -348,13 +265,8 @@
                     math.float2(1, 1),
                     math.float2(0, 1),
                 },
-<<<<<<< HEAD
-                new[]{ 5, 1, 1, 1 }
+                new[]{ 5, 1, 1, 2 }
             ) { TestName = "Test Case 6c (constraint out of positions range)", ExpectedResult = Status.ConstraintOutOfBounds(0, new int2(5, 1), 4) },
-=======
-                new[]{ 5, 1, 1, 2 }
-            ) { TestName = "Test Case 6c (constraint out of positions range)" },
->>>>>>> 03d7713e
             new TestCaseData(
                 new[]
                 {
@@ -363,25 +275,12 @@
                     math.float2(1, 1),
                     math.float2(0, 1),
                 },
-<<<<<<< HEAD
-                new[]{ 1, 5, 1, 1 }
+                new[]{ 1, 5, 1, 2 }
             ) { TestName = "Test Case 6d (constraint out of positions range)", ExpectedResult = Status.ConstraintOutOfBounds(0, new int2(1, 5), 4) },
         };
 
         [Test, TestCaseSource(nameof(validateConstraintDelaunayTriangulationTestData))]
         public Status ValidateConstraintDelaunayTriangulationTest(float2[] managedPositions, int[] constraints)
-=======
-                new[]{ 1, 5, 1, 2 }
-            ) { TestName = "Test Case 6d (constraint out of positions range)" },
-        }.SelectMany(i => new[]
-        {
-            new TestCaseData(i.Arguments[0], i.Arguments[1], true){ TestName = i.TestName + ", verbose"},
-            new TestCaseData(i.Arguments[0], i.Arguments[1], false){ TestName = i.TestName + ", no verbose" }
-        }).ToArray();
-
-        [Test, TestCaseSource(nameof(validateConstraintDelaunayTriangulationTestData))]
-        public void ValidateConstraintDelaunayTriangulationTest(float2[] managedPositions, int[] constraints, bool verbose)
->>>>>>> 03d7713e
         {
             using var positions = new NativeArray<T>(managedPositions.DynamicCast<T>(), Allocator.Persistent);
             using var constraintEdges = new NativeArray<int>(constraints, Allocator.Persistent);
@@ -390,7 +289,7 @@
                 Settings =
                 {
                     ValidateInput = true,
-                    Verbose = verbose,
+                    Verbose = false,
                 },
                 Input =
                 {
@@ -399,82 +298,25 @@
                 }
             };
 
-            if (verbose)
-            {
-                LogAssert.Expect(LogType.Error, new Regex(".*"));
-            }
             triangulator.Run();
 
             return triangulator.Output.Status.Value;
         }
 
-<<<<<<< HEAD
-        private static readonly TestCaseData[] validateConstraintDelaunayTriangulationNoVerboseTestData = validateConstraintDelaunayTriangulationTestData
-            .Select(i => new TestCaseData(i.Arguments) { TestName = i.TestName[..^1] + ", no verbose", ExpectedResult = i.ExpectedResult }).ToArray();
-
-        [Test, TestCaseSource(nameof(validateConstraintDelaunayTriangulationNoVerboseTestData))]
-        public Status ValidateConstraintDelaunayTriangulationNoVerboseTest(float2[] managedPositions, int[] constraints)
-=======
-        private static readonly TestCaseData[] validateIgnoredConstraintTestData = new TestCaseData[]
-        {
-            new(new int[]{ 0, 1 }, new bool[]{ false, false }, false) { TestName = "Test case 1 (bad length)"},
-            new(default(int[]), new bool[]{ false, false }, true) { TestName = "Test case 2 (missing constraints)"},
-        }.SelectMany(i => new[]
-        {
-            new TestCaseData(i.Arguments[0], i.Arguments[1], i.Arguments[2], true){ TestName = i.TestName + ", verbose"},
-            new TestCaseData(i.Arguments[0], i.Arguments[1], i.Arguments[2], false){ TestName = i.TestName + ", no verbose" }
-        }).ToArray();
-
-        [Test, TestCaseSource(nameof(validateIgnoredConstraintTestData))]
-        public void ValidateIgnoredConstraintTest(int[] constraints, bool[] ignoredConstraints, bool warning, bool verbose)
->>>>>>> 03d7713e
-        {
-            using var positions = new NativeArray<T>(new float2[] { 0, 1, math.float2(0, 1), }.DynamicCast<T>(), Allocator.Persistent);
-            using var constraintEdges = new NativeArray<int>(constraints ?? (new int[0]), Allocator.Persistent);
-            using var ignoredConstraint = new NativeArray<bool>(ignoredConstraints, Allocator.Persistent);
-            using var triangulator = new Triangulator<T>(capacity: 1024, Allocator.Persistent)
-            {
-                Settings =
-                {
-                    ValidateInput = true,
-                    Verbose = verbose,
-                },
-                Input =
-                {
-                    Positions = positions,
-                    ConstraintEdges = constraints != null ? constraintEdges : default,
-                    IgnoreConstraintForPlantingSeeds = ignoredConstraint,
-                }
-            };
-
-            if (verbose)
-            {
-                LogAssert.Expect(warning ? LogType.Warning : LogType.Error, new Regex(".*"));
-            }
-
-            triangulator.Run();
-
-            Assert.That(triangulator.Output.Status.Value, Is.EqualTo(warning ? Status.OK : Status.ERR));
-        }
-
         private static readonly TestCaseData[] validateHolesTestData = new[]
         {
-            new TestCaseData(default(int[]), new[]{ math.float2(2, 1) / 3, math.float2(2, 1) / 3 }, Status.OK)
+            new TestCaseData(default(int[]), new[]{ math.float2(2, 1) / 3, math.float2(2, 1) / 3 }, Status.RedudantHolesArray)
             { TestName = "Test case 1 (log warning, constraints buffer not provided)"},
-            new TestCaseData(default(int[]), new[]{ (float2)float.NaN }, Status.ERR)
+            new TestCaseData(default(int[]), new[]{ (float2)float.NaN }, Status.HoleMustBeFinite(0))
             { TestName = "Test case 2 (log error, nan)", RunState = IgnoreInt2AndFp2() },
-            new TestCaseData(default(int[]), new[]{ (float2)float.PositiveInfinity}, Status.ERR)
+            new TestCaseData(default(int[]), new[]{ (float2)float.PositiveInfinity}, Status.HoleMustBeFinite(0))
             { TestName = "Test case 3 (log error, +inf)", RunState = IgnoreInt2AndFp2() },
-            new TestCaseData(default(int[]), new[]{ (float2)float.NegativeInfinity }, Status.ERR)
+            new TestCaseData(default(int[]), new[]{ (float2)float.NegativeInfinity }, Status.HoleMustBeFinite(0))
             { TestName = "Test case 4 (log error, -inf)", RunState = IgnoreInt2AndFp2() },
-        }.SelectMany(i => new[]
-        {
-            new TestCaseData(i.Arguments[0], i.Arguments[1], i.Arguments[2], true){ TestName = i.TestName + ", verbose", RunState = i.RunState },
-            new TestCaseData(i.Arguments[0], i.Arguments[1], i.Arguments[2], false){ TestName = i.TestName + ", no verbose", RunState = i.RunState }
-        }).ToArray();
+        };
 
         [Test, TestCaseSource(nameof(validateHolesTestData))]
-        public void ValidateHolesTest(int[] constraints, float2[] holes, Status expected, bool verbose)
+        public void ValidateHolesTest(int[] constraints, float2[] holes, Status expected)
         {
             using var positions = new NativeArray<T>(new float2[] { 0, math.float2(1, 0), math.float2(1, 1), }.DynamicCast<T>(), Allocator.Persistent);
             using var constraintEdges = constraints != null ? new NativeArray<int>(constraints, Allocator.Persistent) : default;
@@ -484,7 +326,7 @@
                 Settings =
                 {
                     ValidateInput = true,
-                    Verbose = verbose,
+                    Verbose = false,
                 },
                 Input =
                 {
@@ -494,18 +336,9 @@
                 }
             };
 
-            if (verbose)
-            {
-                LogAssert.Expect(expected == Status.OK ? LogType.Warning : LogType.Error, new Regex(".*"));
-            }
-
-            triangulator.Run();
-
-<<<<<<< HEAD
-            return triangulator.Output.Status.Value;
-=======
+            triangulator.Run();
+
             Assert.That(triangulator.Output.Status.Value, Is.EqualTo(expected));
->>>>>>> 03d7713e
         }
 
         private static readonly TestCaseData[] edgeConstraintsTestData =
@@ -1084,6 +917,7 @@
 
             triangulator.Run();
 
+            Assert.That(triangulator.Output.Status.Value, Is.EqualTo(Status.Ok));
             Assert.That(triangulator.Output.Triangles.AsArray(), Is.EqualTo(expected).Using(TrianglesComparer.Instance));
         }
 
@@ -2056,18 +1890,18 @@
                 4, 5,
                 6, 7, 7, 8, 8, 9, 9, 6,
             }, Allocator.Persistent);
-            using var ignoreConstraints = new NativeArray<bool>(new bool[]
-            {
-                false, false, false, false,
-                true,
-                false, false, false, false,
+            using var constraintTypes = new NativeArray<ConstraintType>(new []
+            {
+                ConstraintType.ConstrainedAndHoleBoundary, ConstraintType.ConstrainedAndHoleBoundary, ConstraintType.ConstrainedAndHoleBoundary, ConstraintType.ConstrainedAndHoleBoundary,
+                ConstraintType.Constrained,
+                ConstraintType.ConstrainedAndHoleBoundary, ConstraintType.ConstrainedAndHoleBoundary, ConstraintType.ConstrainedAndHoleBoundary, ConstraintType.ConstrainedAndHoleBoundary,
             }, Allocator.Persistent);
             using var triangulator = new Triangulator<T>(Allocator.Persistent)
             {
                 Input = {
                     Positions = positions,
                     ConstraintEdges = constraintEdges,
-                    IgnoreConstraintForPlantingSeeds = ignoreConstraints
+                    ConstraintEdgeTypes = constraintTypes
                 },
                 Settings = { AutoHolesAndBoundary = true, },
             };
@@ -2075,8 +1909,7 @@
             triangulator.Run();
 
             Assert.That(triangulator.Output.Triangles.AsArray(), Has.Length.EqualTo(3 * 12));
-            Assert.That(triangulator.Output.ConstrainedHalfedges.AsArray().Count(i => i), Is.EqualTo(10));
-            Assert.That(triangulator.Output.IgnoredHalfedgesForPlantingSeeds.AsArray().Count(i => i), Is.EqualTo(2));
+            Assert.That(triangulator.Output.ConstrainedHalfedges.AsArray().Count(i => i == HalfedgeState.Constrained), Is.EqualTo(2));
         }
     }
 
@@ -2106,7 +1939,7 @@
                 Settings =
                 {
                     RefineMesh = false,
-                    RestoreBoundary = true,
+                    RestoreBoundary = false,
                     Preprocessor = Preprocessor.PCA
                 }
             };
@@ -2136,7 +1969,7 @@
                 {
                     RefinementThresholds = { Area = 0.01f },
                     RefineMesh = true,
-                    RestoreBoundary = true,
+                    RestoreBoundary = false,
                     Preprocessor = Preprocessor.PCA
                 }
             };
@@ -2636,7 +2469,7 @@
                 {
                     ValidateInput = true,
                     RefineMesh = true,
-                    RestoreBoundary = true,
+                    RestoreBoundary = false,
                     RefinementThresholds =
                     {
                         Area = .10f,
@@ -2656,6 +2489,9 @@
 
             triangulator.Input.ConstraintEdges = default;
             triangulator.Run();
+
+            Assert.That(triangulator.Output.Status.Value, Is.EqualTo(Status.Ok));
+
             var trianglesWithoutConstraints = triangulator.Output.Triangles.AsArray().ToArray();
 
             Assert.That(trianglesWithConstraints, Is.EqualTo(trianglesWithoutConstraints));
@@ -2768,8 +2604,8 @@
             Assert.That(triangulator.Output.ConstrainedHalfedges.AsArray(), Is.EqualTo(new[]
             {
                 // without edge constraints, only boundary halfedges are constrained!
-                true, true, false, true, true, false,
-                false, false, false, false, true, true,
+                HalfedgeState.Constrained, HalfedgeState.Constrained, HalfedgeState.Unconstrained, HalfedgeState.Constrained, HalfedgeState.Constrained, HalfedgeState.Unconstrained,
+                HalfedgeState.Unconstrained, HalfedgeState.Unconstrained, HalfedgeState.Unconstrained, HalfedgeState.Unconstrained, HalfedgeState.Constrained, HalfedgeState.Constrained,
             }));
         }
     }
